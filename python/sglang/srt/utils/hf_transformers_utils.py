# Copyright 2023-2024 SGLang Team
# Licensed under the Apache License, Version 2.0 (the "License");
# you may not use this file except in compliance with the License.
# You may obtain a copy of the License at
#
#     http://www.apache.org/licenses/LICENSE-2.0
#
# Unless required by applicable law or agreed to in writing, software
# distributed under the License is distributed on an "AS IS" BASIS,
# WITHOUT WARRANTIES OR CONDITIONS OF ANY KIND, either express or implied.
# See the License for the specific language governing permissions and
# limitations under the License.
# ==============================================================================
"""Utilities for Huggingface Transformers."""

import contextlib
import json
import logging
import os
import tempfile
import warnings
from pathlib import Path
from typing import Any, Dict, List, Optional, Type, Union

import torch
from huggingface_hub import snapshot_download
from transformers import (
    AutoConfig,
    AutoProcessor,
    AutoTokenizer,
    GenerationConfig,
    PretrainedConfig,
    PreTrainedTokenizer,
    PreTrainedTokenizerBase,
    PreTrainedTokenizerFast,
)
from transformers.models.auto.modeling_auto import MODEL_FOR_CAUSAL_LM_MAPPING_NAMES

from sglang.srt.configs import (
    BailingMoeLinearConfig,
    ChatGLMConfig,
    DbrxConfig,
    DeepseekVL2Config,
    DotsOCRConfig,
    DotsVLMConfig,
    ExaoneConfig,
    FalconH1Config,
    JetNemotronConfig,
    JetVLMConfig,
    KimiLinearConfig,
    KimiVLConfig,
    LongcatFlashConfig,
    MultiModalityConfig,
    NemotronHConfig,
    Olmo3Config,
    Qwen3NextConfig,
    Step3VLConfig,
)
from sglang.srt.configs.deepseek_ocr import DeepseekVLV2Config
from sglang.srt.configs.internvl import InternVLChatConfig
from sglang.srt.connector import create_remote_connector
from sglang.srt.multimodal.customized_mm_processor_utils import _CUSTOMIZED_MM_PROCESSOR
from sglang.srt.utils import is_remote_url, logger, lru_cache_frozenset

_CONFIG_REGISTRY: List[Type[PretrainedConfig]] = [
    ChatGLMConfig,
    DbrxConfig,
    ExaoneConfig,
    DeepseekVL2Config,
    MultiModalityConfig,
    KimiVLConfig,
    InternVLChatConfig,
    Step3VLConfig,
    LongcatFlashConfig,
    Olmo3Config,
    KimiLinearConfig,
    Qwen3NextConfig,
    FalconH1Config,
    DotsVLMConfig,
    DotsOCRConfig,
    NemotronHConfig,
    DeepseekVLV2Config,
    JetNemotronConfig,
<<<<<<< HEAD
    BailingMoeLinearConfig,
=======
    JetVLMConfig,
>>>>>>> 8900f996
]

_CONFIG_REGISTRY = {
    config_cls.model_type: config_cls for config_cls in _CONFIG_REGISTRY
}

for name, cls in _CONFIG_REGISTRY.items():
    with contextlib.suppress(ValueError):
        AutoConfig.register(name, cls)


def download_from_hf(
    model_path: str,
    allow_patterns: Optional[Union[str, list]] = None,
):
    if os.path.exists(model_path):
        return model_path

    if not allow_patterns:
        allow_patterns = ["*.json", "*.bin", "*.model"]

    return snapshot_download(model_path, allow_patterns=allow_patterns)


def get_hf_text_config(config: PretrainedConfig):
    """Get the "sub" config relevant to llm for multi modal models.
    No op for pure text models.
    """
    if config.architectures is not None:
        class_name = config.architectures[0]
        if class_name.startswith("Llava") and class_name.endswith("ForCausalLM"):
            # We support non-hf version of llava models, so we do not want to
            # read the wrong values from the unused default text_config.
            # NOTE(HandH1998): We set `torch_dtype` of config to `torch.float16` for the weights, as
            # `torch.float16` is default used for image features in `python/sglang/srt/models/llava.py`.
            setattr(config, "torch_dtype", torch.float16)
            return config

    if hasattr(config, "text_config"):
        # The code operates under the assumption that text_config should have
        # `num_attention_heads` (among others). Assert here to fail early
        # if transformers config doesn't align with this assumption.
        assert hasattr(config.text_config, "num_attention_heads")
        return config.text_config

    if hasattr(config, "llm_config"):
        # PointsV1.5 Chat Model
        assert hasattr(config.llm_config, "num_attention_heads")
        return config.llm_config

    if hasattr(config, "language_config"):
        return config.language_config
    if hasattr(config, "thinker_config"):
        # qwen2.5 omni
        thinker_config = config.thinker_config
        if hasattr(thinker_config, "text_config"):
            setattr(
                thinker_config.text_config,
                "torch_dtype",
                getattr(thinker_config, "torch_dtype", None),
            )
            return thinker_config.text_config
        return thinker_config
    else:
        return config


# Temporary hack for DeepSeek-V3.2 model
def _load_deepseek_v32_model(
    model_path: str,
    trust_remote_code: bool = False,
    revision: Optional[str] = None,
    **kwargs,
):
    # first get the local path
    local_path = download_from_hf(model_path)
    # then load the config file in json
    config_file = os.path.join(local_path, "config.json")
    if not os.path.exists(config_file):
        raise RuntimeError(f"Can't find config file in {local_path}.")

    with open(config_file, "r") as f:
        config_json = json.load(f)

    config_json["architectures"] = ["DeepseekV3ForCausalLM"]
    config_json["model_type"] = "deepseek_v3"

    tmp_path = os.path.join(tempfile.gettempdir(), "_tmp_config_folder")
    os.makedirs(tmp_path, exist_ok=True)

    unique_path = os.path.join(tmp_path, f"deepseek_v32_{os.getpid()}")
    with open(unique_path, "w") as f:
        json.dump(config_json, f)

    return AutoConfig.from_pretrained(
        unique_path, trust_remote_code=trust_remote_code, revision=revision, **kwargs
    )


def _is_deepseek_ocr_model(config: PretrainedConfig) -> bool:
    # TODO: Remove this workaround related when AutoConfig correctly identifies deepseek-ocr.
    # Hugging Face's AutoConfig currently misidentifies it as deepseekvl2.
    return (
        getattr(config, "auto_map", None) is not None
        and config.auto_map.get("AutoModel")
        == "modeling_deepseekocr.DeepseekOCRForCausalLM"
    )


@lru_cache_frozenset(maxsize=32)
def get_config(
    model: str,
    trust_remote_code: bool,
    revision: Optional[str] = None,
    model_override_args: Optional[dict] = None,
    **kwargs,
):
    is_gguf = check_gguf_file(model)
    if is_gguf:
        kwargs["gguf_file"] = model
        model = Path(model).parent

    if is_remote_url(model):
        # BaseConnector implements __del__() to clean up the local dir.
        # Since config files need to exist all the time, so we DO NOT use
        # with statement to avoid closing the client.
        client = create_remote_connector(model)
        client.pull_files(ignore_pattern=["*.pt", "*.safetensors", "*.bin"])
        model = client.get_local_dir()

    try:
        config = AutoConfig.from_pretrained(
            model, trust_remote_code=trust_remote_code, revision=revision, **kwargs
        )

    except ValueError as e:
        if not "deepseek_v32" in str(e):
            raise e
        config = _load_deepseek_v32_model(
            model, trust_remote_code=trust_remote_code, revision=revision, **kwargs
        )

    if (
        config.architectures is not None
        and config.architectures[0] == "Phi4MMForCausalLM"
    ):
        # Phi4MMForCausalLM uses a hard-coded vision_config. See:
        # https://github.com/vllm-project/vllm/blob/6071e989df1531b59ef35568f83f7351afb0b51e/vllm/model_executor/models/phi4mm.py#L71
        # We set it here to support cases where num_attention_heads is not divisible by the TP size.
        from transformers import SiglipVisionConfig

        vision_config = {
            "hidden_size": 1152,
            "image_size": 448,
            "intermediate_size": 4304,
            "model_type": "siglip_vision_model",
            "num_attention_heads": 16,
            "num_hidden_layers": 26,
            # Model is originally 27-layer, we only need the first 26 layers for feature extraction.
            "patch_size": 14,
        }
        config.vision_config = SiglipVisionConfig(**vision_config)
    text_config = get_hf_text_config(config=config)

    if isinstance(model, str) and text_config is not None:
        for key, val in text_config.__dict__.items():
            if not hasattr(config, key) and getattr(text_config, key, None) is not None:
                setattr(config, key, val)

    if config.model_type in _CONFIG_REGISTRY:
        model_type = config.model_type
        if model_type == "deepseek_vl_v2":
            if _is_deepseek_ocr_model(config):
                model_type = "deepseek-ocr"
        config_class = _CONFIG_REGISTRY[model_type]
        config = config_class.from_pretrained(model, revision=revision)
        # NOTE(HandH1998): Qwen2VL requires `_name_or_path` attribute in `config`.
        setattr(config, "_name_or_path", model)

    if isinstance(model, str) and config.model_type == "internvl_chat":
        for key, val in config.llm_config.__dict__.items():
            if not hasattr(config, key):
                setattr(config, key, val)

    if config.model_type == "multi_modality":
        config.update({"architectures": ["MultiModalityCausalLM"]})

    if model_override_args:
        config.update(model_override_args)

    # Special architecture mapping check for GGUF models
    if is_gguf:
        if config.model_type not in MODEL_FOR_CAUSAL_LM_MAPPING_NAMES:
            raise RuntimeError(f"Can't get gguf config for {config.model_type}.")
        model_type = MODEL_FOR_CAUSAL_LM_MAPPING_NAMES[config.model_type]
        config.update({"architectures": [model_type]})

    return config


@lru_cache_frozenset(maxsize=32)
def get_generation_config(
    model: str,
    trust_remote_code: bool,
    revision: Optional[str] = None,
    **kwargs,
):
    try:
        return GenerationConfig.from_pretrained(
            model, trust_remote_code=trust_remote_code, revision=revision, **kwargs
        )
    except OSError as e:
        return None


# Qwen-1M related
def get_sparse_attention_config(
    model: str,
    sparse_attention_config_filename: str = "sparse_attention_config.json",
) -> Dict[str, Any]:
    is_local = os.path.isdir(model)
    if not is_local:
        # Download the config files.
        model = download_from_hf(model, allow_patterns=["*.json"])

    config_file = os.path.join(model, sparse_attention_config_filename)
    if not os.path.exists(config_file):
        return {}

    # Load the sparse attention config.
    with open(config_file) as f:
        config = json.load(f)
    return config


# Models don't use the same configuration key for determining the maximum
# context length.  Store them here so we can sanely check them.
# NOTE: The ordering here is important. Some models have two of these and we
# have a preference for which value gets used.
CONTEXT_LENGTH_KEYS = [
    "max_sequence_length",
    "seq_length",
    "max_seq_len",
    "model_max_length",
    "max_position_embeddings",
]


def get_context_length(config):
    """Get the context length of a model from a huggingface model configs."""
    text_config = config
    rope_scaling = getattr(text_config, "rope_scaling", None)
    if rope_scaling:
        rope_scaling_factor = rope_scaling.get("factor", 1)
        if "original_max_position_embeddings" in rope_scaling:
            rope_scaling_factor = 1
        if rope_scaling.get("rope_type", None) == "llama3":
            rope_scaling_factor = 1
    else:
        rope_scaling_factor = 1

    for key in CONTEXT_LENGTH_KEYS:
        val = getattr(text_config, key, None)
        if val is not None:
            return int(rope_scaling_factor * val)
    return 2048


# A fast LLaMA tokenizer with the pre-processed `tokenizer.json` file.
_FAST_LLAMA_TOKENIZER = "hf-internal-testing/llama-tokenizer"


# Filter warnings like: https://github.com/sgl-project/sglang/issues/8082
class TokenizerWarningsFilter(logging.Filter):
    def filter(self, record: logging.LogRecord) -> bool:
        return "Calling super().encode with" not in record.getMessage()


def get_tokenizer(
    tokenizer_name: str,
    *args,
    tokenizer_mode: str = "auto",
    trust_remote_code: bool = False,
    tokenizer_revision: Optional[str] = None,
    **kwargs,
) -> Union[PreTrainedTokenizer, PreTrainedTokenizerFast]:
    """Gets a tokenizer for the given model name via Huggingface."""
    if tokenizer_name.endswith(".json"):
        from sglang.srt.tokenizer.tiktoken_tokenizer import TiktokenTokenizer

        return TiktokenTokenizer(tokenizer_name)

    if tokenizer_mode == "slow":
        if kwargs.get("use_fast", False):
            raise ValueError("Cannot use the fast tokenizer in slow tokenizer mode.")
        kwargs["use_fast"] = False

    # TODO(Xinyuan): Remove this once we have a proper tokenizer for Devstral
    if tokenizer_name == "mistralai/Devstral-Small-2505":
        tokenizer_name = "mistralai/Mistral-Small-3.1-24B-Instruct-2503"

    is_gguf = check_gguf_file(tokenizer_name)
    if is_gguf:
        kwargs["gguf_file"] = tokenizer_name
        tokenizer_name = Path(tokenizer_name).parent

    if is_remote_url(tokenizer_name):
        # BaseConnector implements __del__() to clean up the local dir.
        # Since config files need to exist all the time, so we DO NOT use
        # with statement to avoid closing the client.
        client = create_remote_connector(tokenizer_name)
        client.pull_files(ignore_pattern=["*.pt", "*.safetensors", "*.bin"])
        tokenizer_name = client.get_local_dir()

    try:
        tokenizer = AutoTokenizer.from_pretrained(
            tokenizer_name,
            *args,
            trust_remote_code=trust_remote_code,
            tokenizer_revision=tokenizer_revision,
            clean_up_tokenization_spaces=False,
            **kwargs,
        )
        # Filter tokenizer warnings
        logging.getLogger(tokenizer.__class__.__module__).addFilter(
            TokenizerWarningsFilter()
        )
    except TypeError as e:
        # The LLaMA tokenizer causes a protobuf error in some environments.
        err_msg = (
            "Failed to load the tokenizer. If you are using a LLaMA V1 model "
            f"consider using '{_FAST_LLAMA_TOKENIZER}' instead of the "
            "original tokenizer."
        )
        raise RuntimeError(err_msg) from e
    except ValueError as e:
        # If the error pertains to the tokenizer class not existing or not
        # currently being imported, suggest using the --trust-remote-code flag.
        if not trust_remote_code and (
            "does not exist or is not currently imported." in str(e)
            or "requires you to execute the tokenizer file" in str(e)
        ):
            err_msg = (
                "Failed to load the tokenizer. If the tokenizer is a custom "
                "tokenizer not yet available in the HuggingFace transformers "
                "library, consider setting `trust_remote_code=True` in LLM "
                "or using the `--trust-remote-code` flag in the CLI."
            )
            raise RuntimeError(err_msg) from e
        else:
            raise e

    if not isinstance(tokenizer, PreTrainedTokenizerFast):
        warnings.warn(
            "Using a slow tokenizer. This might cause a significant "
            "slowdown. Consider using a fast tokenizer instead."
        )

    attach_additional_stop_token_ids(tokenizer)
    return tokenizer


# Some models doesn't have an available processor, e.g.: InternVL
def get_tokenizer_from_processor(processor):
    if isinstance(processor, PreTrainedTokenizerBase):
        return processor
    return processor.tokenizer


def get_processor(
    tokenizer_name: str,
    *args,
    tokenizer_mode: str = "auto",
    trust_remote_code: bool = False,
    tokenizer_revision: Optional[str] = None,
    use_fast: Optional[bool] = True,
    **kwargs,
):
    # pop 'revision' from kwargs if present.
    revision = kwargs.pop("revision", tokenizer_revision)

    config = AutoConfig.from_pretrained(
        tokenizer_name,
        trust_remote_code=trust_remote_code,
        revision=revision,
        **kwargs,
    )

    if _is_deepseek_ocr_model(config):
        # Temporary hack for load deepseek-ocr
        config.model_type = "deepseek-ocr"

    # fix: for Qwen2-VL and Sarashina2Vision models, inject default 'size' if not provided.
    if config.model_type in {"qwen2_vl", "sarashina2_vision"}:
        if "size" not in kwargs:
            kwargs["size"] = {"shortest_edge": 3136, "longest_edge": 1003520}

    if config.model_type not in {"llava", "clip"}:
        kwargs["use_fast"] = use_fast
    try:
        if "InternVL3_5" in tokenizer_name:
            processor = AutoTokenizer.from_pretrained(
                tokenizer_name,
                *args,
                trust_remote_code=trust_remote_code,
                revision=revision,
                **kwargs,
            )
        else:
            if config.model_type in _CUSTOMIZED_MM_PROCESSOR:
                processor = _CUSTOMIZED_MM_PROCESSOR[config.model_type].from_pretrained(
                    tokenizer_name,
                    *args,
                    trust_remote_code=trust_remote_code,
                    revision=revision,
                    **kwargs,
                )
            else:
                processor = AutoProcessor.from_pretrained(
                    tokenizer_name,
                    *args,
                    trust_remote_code=trust_remote_code,
                    revision=revision,
                    **kwargs,
                )

    except ValueError as e:
        error_message = str(e)
        if "does not have a slow version" in error_message:
            logger.info(
                f"Processor {tokenizer_name} does not have a slow version. Automatically use fast version"
            )
            kwargs["use_fast"] = True
            processor = AutoProcessor.from_pretrained(
                tokenizer_name,
                *args,
                trust_remote_code=trust_remote_code,
                revision=revision,
                **kwargs,
            )
        else:
            raise e
    tokenizer = get_tokenizer_from_processor(processor)

    attach_additional_stop_token_ids(tokenizer)
    return processor


def attach_additional_stop_token_ids(tokenizer):
    # Special handling for stop token <|eom_id|> generated by llama 3 tool use.
    if "<|eom_id|>" in tokenizer.get_added_vocab():
        tokenizer.additional_stop_token_ids = set(
            [tokenizer.get_added_vocab()["<|eom_id|>"]]
        )
    else:
        tokenizer.additional_stop_token_ids = None


def check_gguf_file(model: Union[str, os.PathLike]) -> bool:
    """Check if the file is a GGUF model."""
    model = Path(model)
    if not model.is_file():
        return False
    elif model.suffix == ".gguf":
        return True

    with open(model, "rb") as f:
        header = f.read(4)
    return header == b"GGUF"<|MERGE_RESOLUTION|>--- conflicted
+++ resolved
@@ -81,11 +81,8 @@
     NemotronHConfig,
     DeepseekVLV2Config,
     JetNemotronConfig,
-<<<<<<< HEAD
+    JetVLMConfig,
     BailingMoeLinearConfig,
-=======
-    JetVLMConfig,
->>>>>>> 8900f996
 ]
 
 _CONFIG_REGISTRY = {
