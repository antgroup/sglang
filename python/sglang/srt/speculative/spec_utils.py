from __future__ import annotations

import logging
import os
import time
from contextlib import contextmanager
from typing import TYPE_CHECKING, List

import torch
import triton
import triton.language as tl
from huggingface_hub import snapshot_download

from sglang.srt.constrained.base_grammar_backend import BaseGrammarObject
from sglang.srt.distributed.parallel_state import (
    GroupCoordinator,
    patch_tensor_parallel_group,
)
from sglang.srt.environ import envs
from sglang.srt.layers.logits_processor import LogitsProcessorOutput
from sglang.srt.managers.schedule_batch import Req
from sglang.srt.utils import is_cuda, is_hip, is_npu, next_power_of_2

_is_cuda = is_cuda()
_is_hip = is_hip()
_is_npu = is_npu()

if TYPE_CHECKING:
    from sglang.srt.speculative.eagle_info import EagleVerifyInput


if _is_cuda:
    from sgl_kernel import fast_topk
elif _is_hip:
    from sgl_kernel import fast_topk
else:
    from sglang.srt.utils.common import fast_topk


logger = logging.getLogger(__name__)


# Simulate acceptance length for benchmarking purposes
SIMULATE_ACC_LEN = envs.SGLANG_SIMULATE_ACC_LEN.get()  # turn off if < 0
SIMULATE_ACC_METHOD = envs.SGLANG_SIMULATE_ACC_METHOD.get()

TREE_TRAVERSE_TIME_THRESHOLD = 1  # TODO: set this properly
TREE_SPEC_KERNEL_AVAILABLE = _is_cuda  # This kernel is only available for CUDA now

@triton.jit
def create_extend_spec_info(
    verified_id,
    seq_len,
    accept_len,
    accept_len_cum,
    positions,
    new_verified_id,
    accept_len_upper: tl.constexpr,
):
    pid = tl.program_id(axis=0)
    offset = 0 if pid == 0 else tl.load(accept_len_cum + pid - 1)
    seq_length = tl.load(seq_len + pid)
    accept_length = tl.load(accept_len + pid)
    positions_ptr = positions + offset
    data = tl.arange(0, accept_len_upper)
    mask = data < accept_length
    tl.store(positions_ptr + data, seq_length - accept_length + data, mask)

    offset = tl.load(accept_len_cum + pid) - 1
    verified_id_data = tl.load(verified_id + offset)
    tl.store(new_verified_id + pid, verified_id_data)

@triton.jit
def create_extend_spec_info(
    verified_id,
    seq_len,
    accept_len,
    accept_len_cum,
    positions,
    new_verified_id,
    accept_len_upper: tl.constexpr,
):
    pid = tl.program_id(axis=0)
    offset = 0 if pid == 0 else tl.load(accept_len_cum + pid - 1)
    seq_length = tl.load(seq_len + pid)
    accept_length = tl.load(accept_len + pid)
    positions_ptr = positions + offset
    data = tl.arange(0, accept_len_upper)
    mask = data < accept_length
    tl.store(positions_ptr + data, seq_length - accept_length + data, mask)

    offset = tl.load(accept_len_cum + pid) - 1
    verified_id_data = tl.load(verified_id + offset)
    tl.store(new_verified_id + pid, verified_id_data)


@triton.jit
def create_extend_after_decode_spec_info(
    verified_id,
    seq_lens,
    accept_lens,
    positions,
    new_verified_id,
    bs_upper: tl.constexpr,
):
    pid = tl.program_id(axis=0)
    offsets = tl.arange(0, bs_upper)
    seq_length = tl.load(seq_lens + pid)
    accept_length = tl.load(accept_lens + pid)

    accept_len_cumsum = tl.sum(
        tl.load(accept_lens + offsets, mask=offsets < pid, other=0)
    )
    positions_ptr = positions + accept_len_cumsum
    mask = offsets < accept_length
    tl.store(positions_ptr + offsets, seq_length - accept_length + offsets, mask)

    accept_len_cumsum += accept_length - 1
    verified_id_data = tl.load(verified_id + accept_len_cumsum)
    tl.store(new_verified_id + pid, verified_id_data)


@triton.jit
def assign_req_to_token_pool(
    req_pool_indices,
    req_to_token,
    start_offset,
    end_offset,
    out_cache_loc,
    pool_len: tl.constexpr,
    bs_upper: tl.constexpr,
):
    BLOCK_SIZE: tl.constexpr = 32
    pid = tl.program_id(axis=0)
    kv_start = tl.load(start_offset + pid)
    kv_end = tl.load(end_offset + pid)
    token_pool = req_to_token + tl.load(req_pool_indices + pid) * pool_len

    length_offset = tl.arange(0, bs_upper)
    start = tl.load(start_offset + length_offset, mask=length_offset < pid, other=0)
    end = tl.load(end_offset + length_offset, mask=length_offset < pid, other=0)
    out_offset = tl.sum(end - start, axis=0)

    out_cache_ptr = out_cache_loc + out_offset

    save_offset = tl.arange(0, BLOCK_SIZE) + kv_start
    load_offset = tl.arange(0, BLOCK_SIZE)

    num_loop = tl.cdiv(kv_end - kv_start, BLOCK_SIZE)
    for _ in range(num_loop):
        mask = save_offset < kv_end
        data = tl.load(out_cache_ptr + load_offset, mask=mask)
        tl.store(token_pool + save_offset, data, mask=mask)
        save_offset += BLOCK_SIZE
        load_offset += BLOCK_SIZE


def assign_req_to_token_pool_func(
    req_pool_indices: torch.Tensor,
    req_to_token: torch.Tensor,
    start_offset: torch.Tensor,
    end_offset: torch.Tensor,
    out_cache_loc: torch.Tensor,
    batch_size: int,
):
    if _is_cuda or _is_hip:
        assign_req_to_token_pool[(batch_size,)](
            req_pool_indices,
            req_to_token,
            start_offset,
            end_offset,
            out_cache_loc,
            req_to_token.shape[1],
            next_power_of_2(batch_size),
        )
    elif _is_npu:
        import sgl_kernel_npu  # noqa: F401

        torch.ops.npu.cache_loc_assign(
            req_pool_indices,
            req_to_token,
            start_offset,
            end_offset,
            out_cache_loc,
        )


@triton.jit
def assign_draft_cache_locs(
    req_pool_indices,
    req_to_token,
    seq_lens,
    extend_lens,
    num_new_pages_per_topk,
    out_cache_loc,
    pool_len: tl.constexpr,
    topk: tl.constexpr,
    speculative_num_steps: tl.constexpr,
    page_size: tl.constexpr,
    bs_upper: tl.constexpr,
    iter_upper: tl.constexpr,
):
    BLOCK_SIZE: tl.constexpr = 128
    pid = tl.program_id(axis=0)

    if page_size == 1 or topk == 1:
        copy_len = topk * speculative_num_steps
        out_cache_ptr = out_cache_loc + pid * topk * speculative_num_steps
    else:
        bs_offset = tl.arange(0, bs_upper)
        copy_len = tl.load(extend_lens + pid)
        cum_copy_len = tl.sum(tl.load(extend_lens + bs_offset, mask=bs_offset < pid))
        out_cache_ptr = out_cache_loc + cum_copy_len

    # Part 1: Copy from out_cache_loc to req_to_token
    kv_start = tl.load(seq_lens + pid)
    token_pool = req_to_token + tl.load(req_pool_indices + pid) * pool_len
    num_loop = tl.cdiv(copy_len, BLOCK_SIZE)
    for i in range(num_loop):
        copy_offset = tl.arange(0, BLOCK_SIZE) + i * BLOCK_SIZE
        mask = copy_offset < copy_len
        data = tl.load(out_cache_ptr + copy_offset, mask=mask)
        tl.store(token_pool + kv_start + copy_offset, data, mask=mask)

    if page_size == 1 or topk == 1:
        return

    # Part 2: Copy the indices for the last partial page
    prefix_len = tl.load(seq_lens + pid)
    last_page_len = prefix_len % page_size
    offsets = tl.arange(0, page_size)
    mask = offsets < last_page_len
    num_new_pages_per_topk_ = tl.load(num_new_pages_per_topk + pid)
    prefix_base = token_pool + prefix_len - last_page_len

    for topk_id in range(topk):
        value = tl.load(prefix_base + offsets, mask=mask)
        tl.store(
            prefix_base + topk_id * num_new_pages_per_topk_ * page_size + offsets,
            value,
            mask=mask,
        )

    # Part 3: Remove the padding in out_cache_loc
    iter_offest = tl.arange(0, iter_upper)
    for topk_id in range(topk):
        indices = tl.load(
            prefix_base
            + topk_id * num_new_pages_per_topk_ * page_size
            + last_page_len
            + iter_offest,
            mask=iter_offest < speculative_num_steps,
        )
        tl.store(
            out_cache_loc
            + pid * topk * speculative_num_steps
            + topk_id * speculative_num_steps
            + iter_offest,
            indices,
            mask=iter_offest < speculative_num_steps,
        )


@triton.jit
def generate_draft_decode_kv_indices(
    req_pool_indices,
    req_to_token,
    paged_kernel_lens,
    kv_indices,
    kv_indptr,
    positions,
    pool_len: tl.constexpr,
    kv_indices_stride: tl.constexpr,
    kv_indptr_stride: tl.constexpr,
    bs_upper: tl.constexpr,
    iter_upper: tl.constexpr,
    num_tokens_upper: tl.constexpr,
    page_size: tl.constexpr,
):
    BLOCK_SIZE: tl.constexpr = 128
    iters = tl.program_id(axis=0)
    bid = tl.program_id(axis=1)
    topk_id = tl.program_id(axis=2)

    num_steps = tl.num_programs(axis=0)
    num_seqs = tl.num_programs(axis=1)
    topk = tl.num_programs(axis=2)

    kv_indices += kv_indices_stride * iters
    kv_indptr += kv_indptr_stride * iters
    iters += 1

    load_offset = tl.arange(0, bs_upper)
    seq_lens = tl.load(paged_kernel_lens + load_offset, mask=load_offset < bid, other=0)
    seq_len = tl.load(paged_kernel_lens + bid)
    cum_seq_len = tl.sum(seq_lens)

    # Update kv_indices
    kv_offset = cum_seq_len * topk + bid * iters * topk + topk_id * (seq_len + iters)
    kv_ptr = kv_indices + kv_offset
    token_pool_ptr = req_to_token + tl.load(req_pool_indices + bid) * pool_len

    kv_offset = tl.arange(0, BLOCK_SIZE)
    num_loop = tl.cdiv(seq_len, BLOCK_SIZE)
    for _ in range(num_loop):
        mask = kv_offset < seq_len
        data = tl.load(token_pool_ptr + kv_offset, mask=mask)
        tl.store(kv_ptr + kv_offset, data, mask=mask)
        kv_offset += BLOCK_SIZE

    extend_offset = tl.arange(0, iter_upper)
    if page_size == 1 or topk == 1:
        extend_data = tl.load(
            token_pool_ptr + seq_len + topk_id * num_steps + tl.arange(0, iter_upper),
            mask=extend_offset < iters,
        )
    else:
        prefix_len = seq_len
        last_page_len = prefix_len % page_size
        num_new_pages_per_topk = (
            last_page_len + num_steps + page_size - 1
        ) // page_size
        prefix_base = seq_len // page_size * page_size
        start = (
            prefix_base + topk_id * num_new_pages_per_topk * page_size + last_page_len
        )
        extend_data = tl.load(
            token_pool_ptr + start + extend_offset,
            mask=extend_offset < iters,
        )

    tl.store(kv_ptr + seq_len + extend_offset, extend_data, mask=extend_offset < iters)

    # Update kv_indptr
    bs_offset = tl.arange(0, num_tokens_upper)

    zid = bid * topk + topk_id
    if zid == 0:
        zid = num_seqs * topk
    positions = tl.load(positions + bs_offset, mask=bs_offset < zid, other=0)
    base = tl.sum(positions)
    tl.store(kv_indptr + zid, base + zid * iters)


@triton.jit
def align_evict_mask_to_page_size(
    seq_lens,
    evict_mask,
    page_size: tl.constexpr,
    num_draft_tokens: tl.constexpr,
    BLOCK_SIZE: tl.constexpr,
):
    t_range = tl.arange(0, BLOCK_SIZE)

    bid = tl.program_id(axis=0)
    seq_len = tl.load(seq_lens + bid)
    io_mask = t_range < num_draft_tokens
    mask_row = tl.load(
        evict_mask + bid * num_draft_tokens + t_range, mask=io_mask, other=0
    )

    num_trues = tl.sum(mask_row)
    num_false = num_draft_tokens - num_trues

    start = (seq_len + num_false - 1) // page_size * page_size - seq_len
    for i in range(max(start, 0), min(start + page_size, num_draft_tokens)):
        tl.store(evict_mask + bid * num_draft_tokens + i, False)


@triton.jit
def get_target_cache_loc(
    tgt_cache_loc,
    to_free_slots,
    accept_length,
    to_free_num_slots,
    out_cache_loc,
    num_verify_tokens: tl.constexpr,
    num_verify_tokens_upper: tl.constexpr,
    bs_upper: tl.constexpr,
):
    bid = tl.program_id(axis=0)
    offset = tl.arange(0, num_verify_tokens_upper)
    bs_offset = tl.arange(0, bs_upper)

    # write the first part to tgt_cache_loc
    accept_len_all = tl.load(accept_length + bs_offset, mask=bs_offset < bid)
    tgt_cache_loc_start = tl.sum(accept_len_all) + bid
    copy_len = tl.load(accept_length + bid) + 1
    out_cache_loc_row = tl.load(
        out_cache_loc + bid * num_verify_tokens + offset, mask=offset < copy_len
    )
    tl.store(
        tgt_cache_loc + tgt_cache_loc_start + offset,
        out_cache_loc_row,
        mask=offset < copy_len,
    )

    # write the second part to to_free_num_pages
    to_free_num_slots_all = tl.load(to_free_num_slots + bs_offset, mask=bs_offset < bid)
    to_free_num_slots_cur = tl.load(to_free_num_slots + bid)
    out_cache_loc_start = num_verify_tokens - to_free_num_slots_cur
    to_free_slots_start = tl.sum(to_free_num_slots_all)

    copy_len = to_free_num_slots_cur
    out_cache_loc_row = tl.load(
        out_cache_loc + bid * num_verify_tokens + out_cache_loc_start + offset,
        mask=offset < copy_len,
    )
    tl.store(
        to_free_slots + to_free_slots_start + offset,
        out_cache_loc_row,
        mask=offset < copy_len,
    )


@torch.compile(dynamic=True, disable=_is_npu)
def get_src_tgt_cache_loc(
    seq_lens: torch.Tensor,
    out_cache_loc: torch.Tensor,
    accept_index: torch.Tensor,
    accept_length: torch.Tensor,
    draft_token_num: int,
    page_size: int,
):
    src_cache_loc = out_cache_loc[accept_index]
    tgt_cache_loc = torch.empty_like(src_cache_loc)
    extended_len = seq_lens + draft_token_num
    keep_len = torch.minimum(
        (seq_lens + accept_length + 1 + page_size - 1) // page_size * page_size,
        extended_len,
    )
    to_free_num_slots = extended_len - keep_len
    return src_cache_loc, tgt_cache_loc, to_free_num_slots


@triton.jit
def filter_finished_cache_loc_kernel(
    out_cache_loc,
    tgt_cache_loc,
    accept_length,
    accept_length_filter,
    bs_upper: tl.constexpr,
    num_verify_tokens_upper: tl.constexpr,
):
    bid = tl.program_id(0)
    bs_offset = tl.arange(0, bs_upper)

    accept_length_all = tl.load(accept_length + bs_offset, mask=bs_offset < bid)
    old_start = tl.sum(accept_length_all) + bid

    accept_length_filter_all = tl.load(
        accept_length_filter + bs_offset, mask=bs_offset < bid
    )
    new_start = tl.sum(accept_length_filter_all)

    copy_len = tl.load(accept_length_filter + bid)
    copy_offset = tl.arange(0, num_verify_tokens_upper)
    value = tl.load(
        tgt_cache_loc + old_start + copy_offset, mask=copy_offset < copy_len
    )
    tl.store(
        out_cache_loc + new_start + copy_offset, value, mask=copy_offset < copy_len
    )


@torch.compile(dynamic=True, disable=_is_npu)
def create_accept_length_filter(
    accept_length: torch.Tensor,
    unfinished_index_device: torch.Tensor,
    seq_lens: torch.Tensor,
):
    accept_length_filter = torch.zeros_like(accept_length)
    accept_length_filter[unfinished_index_device] = (
        accept_length[unfinished_index_device] + 1
    )
    seq_lens.add_(accept_length + 1)
    return accept_length_filter


@torch.compile(dynamic=True, disable=_is_npu)
def select_top_k_tokens(
    i: int,
    topk_p: torch.Tensor,
    topk_index: torch.Tensor,
    hidden_states: torch.Tensor,
    scores: torch.Tensor,
    topk: int,
):
    if i == 0:
        # The first step after extend
        input_ids = topk_index.flatten()
        hidden_states = hidden_states.repeat_interleave(topk, dim=0)
        scores = topk_p  # shape: (b, topk)

        tree_info = (
            topk_p.unsqueeze(1),  # shape: (b, 1, topk)
            topk_index,  # shape: (b, topk)
            torch.arange(-1, topk, dtype=torch.long, device=hidden_states.device)
            .unsqueeze(0)
            .repeat(topk_p.shape[0], 1),  # shape: (b, topk + 1)
        )
    else:
        # The later decode steps
        expand_scores = torch.mul(
            scores.unsqueeze(2), topk_p.reshape(-1, topk, topk)
        )  # (b, topk, 1) x (b, topk ,topk) -> (b, topk, topk)
        topk_cs_p, topk_cs_index = fast_topk(
            expand_scores.flatten(start_dim=1), topk, dim=-1
        )  # (b, topk)
        scores = topk_cs_p  # shape: (b, topk)

        topk_index = topk_index.reshape(-1, topk**2)
        input_ids = torch.gather(topk_index, index=topk_cs_index, dim=1).flatten()

        if hidden_states.shape[0] > 0:
            selected_input_index = topk_cs_index.flatten() // topk + torch.arange(
                0, hidden_states.shape[0], step=topk, device="cuda"
            ).repeat_interleave(topk)
            hidden_states = hidden_states[selected_input_index, :]

        tree_info = (
            expand_scores,  # shape: (b, topk, topk)
            topk_index,  # shape: (b, topk * topk)
            topk_cs_index + (topk**2 * (i - 1) + topk),  # shape: (b, topk)
        )

    return input_ids, hidden_states, scores, tree_info


def generate_simulated_accept_index(
    accept_index,
    predict,
    accept_length,
    bs,
    spec_steps,
    simulate_acc_len: float = SIMULATE_ACC_LEN,
    simulate_acc_method: str = SIMULATE_ACC_METHOD,
):
    assert simulate_acc_len > 0.0

    if simulate_acc_method == "multinomial":
        simulated_values = torch.normal(
            mean=simulate_acc_len,
            std=1.0,
            size=(1,),
            device="cpu",
        )
        # clamp simulated values to be between 1 and self.spec_steps
        simulated_values = torch.clamp(simulated_values, min=1.0, max=spec_steps + 1)
        simulate_acc_len = int(simulated_values.round().item())
    elif simulate_acc_method == "match-expected":
        # multinomial sampling does not match the expected length
        # we keep it for the sake of compatibility of existing tests
        # but it's better to use "match-expected" for the cases that need to
        # match the expected length, One caveat is that this will only sample
        # either round down or round up of the expected length
        simulate_acc_len = max(1.0, min(spec_steps + 1, simulate_acc_len))
        lower = int(simulate_acc_len // 1)
        upper = lower + 1 if lower < spec_steps + 1 else lower
        if lower == upper:
            simulate_acc_len = lower
        else:
            weight_upper = simulate_acc_len - lower
            weight_lower = 1.0 - weight_upper
            probs = torch.tensor([weight_lower, weight_upper], device="cpu")
            sampled_index = torch.multinomial(probs, num_samples=1)
            simulate_acc_len = lower if sampled_index == 0 else upper
    else:
        raise ValueError(f"Invalid simulate_acc_method: {SIMULATE_ACC_METHOD}")

    accept_indx_first_col = accept_index[:, 0].view(-1, 1)
    sim_accept_index = torch.full(
        (bs, spec_steps + 1), -1, dtype=torch.int32, device="cuda"
    )
    sim_accept_index[:, :simulate_acc_len] = accept_indx_first_col + torch.arange(
        simulate_acc_len, device=accept_index.device
    )
    accept_length.fill_(simulate_acc_len - 1)
    predict.fill_(100)  # some legit token id
    return sim_accept_index


@triton.jit
def create_draft_kv_indices(
    kv_indptr,
    kv_indices,
    req_pool,
    req_to_token,
    seq_lens,
    expand_factor: tl.constexpr,  # only support ==2 currently
    row_stride: tl.constexpr,
    num_tokens_upper: tl.constexpr,
):
    BLOCK_SIZE: tl.constexpr = 64
    bid = tl.program_id(0)
    source_row_id = tl.load(req_pool + bid)
    batch_offset = tl.arange(0, num_tokens_upper)
    seq_len_data = tl.load(seq_lens + batch_offset, mask=batch_offset < bid)
    seq_len = tl.load(seq_lens + bid)
    cum_seq_len = tl.sum(seq_len_data)
    kv_offset = cum_seq_len * 2 - bid  # only for expand_factor==1 currently
    kv_indices_ptr = kv_indices + kv_offset
    num_loop = tl.cdiv(seq_len, BLOCK_SIZE)

    for i in range(num_loop):
        offset = tl.arange(0, BLOCK_SIZE) + i * BLOCK_SIZE
        mask = offset < seq_len - 1
        data = tl.load(req_to_token + source_row_id * row_stride + offset, mask=mask)
        tl.store(kv_indices_ptr + offset, data, mask=mask)
        tl.store(kv_indices_ptr + seq_len - 1 + offset, data, mask=mask)

    data = tl.load(req_to_token + source_row_id * row_stride + seq_len - 1)
    tl.store(kv_indices_ptr + seq_len * 2 - 2, data)

    tl.store(kv_indptr + bid * expand_factor + 1, kv_offset + seq_len - 1)
    tl.store(kv_indptr + bid * expand_factor + 2, kv_offset + seq_len * 2 - 1)
    if bid == 0:
        tl.store(kv_indptr, 0)

<<<<<<< HEAD

=======
>>>>>>> ece58d9c
def traverse_tree(
    retrieve_next_token: torch.Tensor,
    retrieve_next_sibling: torch.Tensor,
    draft_tokens: torch.Tensor,
    grammar: BaseGrammarObject,
    allocate_token_bitmask: torch.Tensor,
):
    """
    Traverse the tree constructed by the draft model to generate the logits mask.
    """
    assert (
        retrieve_next_token.shape == retrieve_next_sibling.shape == draft_tokens.shape
    )

    allocate_token_bitmask.fill_(0)

    def dfs(
        curr: int,
        retrieve_next_token: torch.Tensor,
        retrieve_next_sibling: torch.Tensor,
        parent_pos: int,
    ):
        if curr == 0:
            # the first token generated by the target model, and thus it is always
            # accepted from the previous iteration
            accepted = True
        else:
            parent_bitmask = allocate_token_bitmask[parent_pos]
            curr_token_id = draft_tokens[curr]
            # 32 boolean bitmask values are packed into 32-bit integers
            accepted = (
                parent_bitmask[curr_token_id // 32] & (1 << (curr_token_id % 32))
            ) != 0

        if accepted:
            if curr != 0:
                # Accept the current token
                grammar.accept_token(draft_tokens[curr])
            if not grammar.is_terminated():
                # Generate the bitmask for the current token
                grammar.fill_vocab_mask(allocate_token_bitmask, curr)
                if retrieve_next_token[curr] != -1:
                    # Visit the child node
                    dfs(
                        retrieve_next_token[curr],
                        retrieve_next_token,
                        retrieve_next_sibling,
                        curr,
                    )

            if curr != 0:
                # Rollback the current token
                grammar.rollback(1)

        if retrieve_next_sibling[curr] != -1:
            # Visit the sibling node
            dfs(
                retrieve_next_sibling[curr],
                retrieve_next_token,
                retrieve_next_sibling,
                parent_pos,
            )

    dfs(0, retrieve_next_token, retrieve_next_sibling, -1)


def generate_token_bitmask(
    reqs: List[Req],
    verify_input: EagleVerifyInput,
    retrieve_next_token_cpu: torch.Tensor,
    retrieve_next_sibling_cpu: torch.Tensor,
    draft_tokens_cpu: torch.Tensor,
    vocab_size: int,
):
    """
    Generate the logit mask for structured output.
    Draft model's token can be either valid or invalid with respect to the grammar.
    We need to perform DFS to
    1. figure out which tokens are accepted by the grammar.
    2. if so, what is the corresponding logit mask.
    """

    num_draft_tokens = draft_tokens_cpu.shape[-1]

    allocate_token_bitmask = None
    assert len(reqs) == retrieve_next_token_cpu.shape[0]
    grammar = None
    for i, req in enumerate(reqs):
        if req.grammar is not None:
            if allocate_token_bitmask is None:
                allocate_token_bitmask = req.grammar.allocate_vocab_mask(
                    vocab_size=vocab_size,
                    batch_size=draft_tokens_cpu.numel(),
                    device="cpu",
                )
            grammar = req.grammar
            s = time.perf_counter()
            traverse_tree(
                retrieve_next_token_cpu[i],
                retrieve_next_sibling_cpu[i],
                draft_tokens_cpu[i],
                req.grammar,
                allocate_token_bitmask[
                    i * num_draft_tokens : (i + 1) * num_draft_tokens
                ],
            )
            tree_traverse_time = time.perf_counter() - s
            if tree_traverse_time > TREE_TRAVERSE_TIME_THRESHOLD:
                logger.warning(
                    f"Bit mask generation took {tree_traverse_time} seconds with "
                    f"grammar: {req.grammar}"
                )

    verify_input.grammar = grammar
    return allocate_token_bitmask


def load_token_map(token_map_path: str) -> List[int]:
    if not os.path.exists(token_map_path):
        cache_dir = snapshot_download(
            os.path.dirname(token_map_path),
            ignore_patterns=["*.bin", "*.safetensors"],
        )
        token_map_path = os.path.join(cache_dir, os.path.basename(token_map_path))
    hot_token_id = torch.load(token_map_path, weights_only=True)
    return torch.tensor(hot_token_id, dtype=torch.int64)


@contextmanager
def draft_tp_context(tp_group: GroupCoordinator):
    # Draft model doesn't use dp and has its own tp group.
    # We disable mscclpp now because it doesn't support 2 comm groups.
    with patch_tensor_parallel_group(tp_group):
        yield


def detect_nan(logits_output: LogitsProcessorOutput):
    logits = logits_output.next_token_logits
    if torch.any(torch.isnan(logits)):
        logger.error("Detected errors during sampling! NaN in the logits.")
        raise ValueError("Detected errors during sampling! NaN in the logits.")<|MERGE_RESOLUTION|>--- conflicted
+++ resolved
@@ -69,30 +69,6 @@
     offset = tl.load(accept_len_cum + pid) - 1
     verified_id_data = tl.load(verified_id + offset)
     tl.store(new_verified_id + pid, verified_id_data)
-
-@triton.jit
-def create_extend_spec_info(
-    verified_id,
-    seq_len,
-    accept_len,
-    accept_len_cum,
-    positions,
-    new_verified_id,
-    accept_len_upper: tl.constexpr,
-):
-    pid = tl.program_id(axis=0)
-    offset = 0 if pid == 0 else tl.load(accept_len_cum + pid - 1)
-    seq_length = tl.load(seq_len + pid)
-    accept_length = tl.load(accept_len + pid)
-    positions_ptr = positions + offset
-    data = tl.arange(0, accept_len_upper)
-    mask = data < accept_length
-    tl.store(positions_ptr + data, seq_length - accept_length + data, mask)
-
-    offset = tl.load(accept_len_cum + pid) - 1
-    verified_id_data = tl.load(verified_id + offset)
-    tl.store(new_verified_id + pid, verified_id_data)
-
 
 @triton.jit
 def create_extend_after_decode_spec_info(
@@ -617,10 +593,44 @@
     if bid == 0:
         tl.store(kv_indptr, 0)
 
-<<<<<<< HEAD
-
-=======
->>>>>>> ece58d9c
+
+@triton.jit
+def create_draft_kv_indices(
+    kv_indptr,
+    kv_indices,
+    req_pool,
+    req_to_token,
+    seq_lens,
+    expand_factor: tl.constexpr,  # only support ==2 currently
+    row_stride: tl.constexpr,
+    num_tokens_upper: tl.constexpr,
+):
+    BLOCK_SIZE: tl.constexpr = 64
+    bid = tl.program_id(0)
+    source_row_id = tl.load(req_pool + bid)
+    batch_offset = tl.arange(0, num_tokens_upper)
+    seq_len_data = tl.load(seq_lens + batch_offset, mask=batch_offset < bid)
+    seq_len = tl.load(seq_lens + bid)
+    cum_seq_len = tl.sum(seq_len_data)
+    kv_offset = cum_seq_len * 2 - bid  # only for expand_factor==1 currently
+    kv_indices_ptr = kv_indices + kv_offset
+    num_loop = tl.cdiv(seq_len, BLOCK_SIZE)
+
+    for i in range(num_loop):
+        offset = tl.arange(0, BLOCK_SIZE) + i * BLOCK_SIZE
+        mask = offset < seq_len - 1
+        data = tl.load(req_to_token + source_row_id * row_stride + offset, mask=mask)
+        tl.store(kv_indices_ptr + offset, data, mask=mask)
+        tl.store(kv_indices_ptr + seq_len - 1 + offset, data, mask=mask)
+
+    data = tl.load(req_to_token + source_row_id * row_stride + seq_len - 1)
+    tl.store(kv_indices_ptr + seq_len * 2 - 2, data)
+
+    tl.store(kv_indptr + bid * expand_factor + 1, kv_offset + seq_len - 1)
+    tl.store(kv_indptr + bid * expand_factor + 2, kv_offset + seq_len * 2 - 1)
+    if bid == 0:
+        tl.store(kv_indptr, 0)
+
 def traverse_tree(
     retrieve_next_token: torch.Tensor,
     retrieve_next_sibling: torch.Tensor,
