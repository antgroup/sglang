# Copyright 2023-2024 SGLang Team
# Licensed under the Apache License, Version 2.0 (the "License");
# you may not use this file except in compliance with the License.
# You may obtain a copy of the License at
#
#     http://www.apache.org/licenses/LICENSE-2.0
#
# Unless required by applicable law or agreed to in writing, software
# distributed under the License is distributed on an "AS IS" BASIS,
# WITHOUT WARRANTIES OR CONDITIONS OF ANY KIND, either express or implied.
# See the License for the specific language governing permissions and
# limitations under the License.
# ==============================================================================
"""ModelRunner runs the forward passes of the models."""

import datetime
import gc
import inspect
import json
import logging
import os
import socket
import threading
import time
from collections import defaultdict
from dataclasses import dataclass
from typing import List, Optional, Tuple, Union

import torch
import torch.distributed as dist

from sglang.srt.configs import FalconH1Config, NemotronHConfig, Qwen3NextConfig
from sglang.srt.configs.device_config import DeviceConfig
from sglang.srt.configs.load_config import LoadConfig, LoadFormat
from sglang.srt.configs.model_config import (
    AttentionArch,
    ModelConfig,
    get_nsa_index_head_dim,
    is_deepseek_nsa,
)
from sglang.srt.configs.update_config import adjust_config_with_unaligned_cpu_tp
from sglang.srt.constants import GPU_MEMORY_TYPE_WEIGHTS
from sglang.srt.distributed import (
    get_pp_group,
    get_tp_group,
    get_world_group,
    init_distributed_environment,
    initialize_model_parallel,
    set_custom_all_reduce,
    set_mscclpp_all_reduce,
    set_symm_mem_all_reduce,
)
from sglang.srt.distributed.parallel_state import monkey_patch_vllm_parallel_state
from sglang.srt.eplb.eplb_manager import EPLBManager
from sglang.srt.eplb.expert_distribution import (
    ExpertDistributionRecorder,
    get_global_expert_distribution_recorder,
    set_global_expert_distribution_recorder,
)
from sglang.srt.eplb.expert_location import (
    ExpertLocationMetadata,
    compute_initial_expert_location_metadata,
    get_global_expert_location_metadata,
    set_global_expert_location_metadata,
)
from sglang.srt.eplb.expert_location_updater import ExpertLocationUpdater
from sglang.srt.layers.attention.attention_registry import (
    ATTENTION_BACKENDS,
    attn_backend_wrapper,
)
from sglang.srt.layers.attention.tbo_backend import TboAttnBackend
from sglang.srt.layers.dp_attention import (
    get_attention_tp_group,
    get_attention_tp_size,
    initialize_dp_attention,
)
from sglang.srt.layers.logits_processor import LogitsProcessorOutput
from sglang.srt.layers.quantization import (
    deep_gemm_wrapper,
    monkey_patch_isinstance_for_vllm_base_layer,
)
from sglang.srt.layers.sampler import Sampler
from sglang.srt.layers.torchao_utils import apply_torchao_config_to_model
from sglang.srt.lora.lora_manager import LoRAManager
from sglang.srt.lora.lora_registry import LoRARef
from sglang.srt.managers.schedule_batch import (
    GLOBAL_SERVER_ARGS_KEYS,
    global_server_args_dict,
)
from sglang.srt.mem_cache.allocator import (
    BaseTokenToKVPoolAllocator,
    PagedTokenToKVPoolAllocator,
    SWATokenToKVPoolAllocator,
    TokenToKVPoolAllocator,
)
from sglang.srt.mem_cache.allocator_ascend import AscendPagedTokenToKVPoolAllocator
from sglang.srt.mem_cache.memory_pool import (
    AscendMLAPagedTokenToKVPool,
    AscendTokenToKVPool,
    DoubleSparseTokenToKVPool,
    HybridLinearKVPool,
    HybridReqToTokenPool,
    LinearTokenToKVPool,
    LingHybridLinearReqToTokenPool,
    MHATokenToKVPool,
    MLATokenToKVPool,
    NSATokenToKVPool,
    ReqToTokenPool,
    SWAKVPool,
)
from sglang.srt.model_executor.cpu_graph_runner import CPUGraphRunner
from sglang.srt.model_executor.cuda_graph_runner import CudaGraphRunner
from sglang.srt.model_executor.forward_batch_info import (
    ForwardBatch,
    ForwardMode,
    PPProxyTensors,
)
from sglang.srt.model_executor.npu_graph_runner import NPUGraphRunner
from sglang.srt.model_executor.piecewise_cuda_graph_runner import (
    PiecewiseCudaGraphRunner,
)
from sglang.srt.model_loader import get_model
from sglang.srt.model_loader.loader import DefaultModelLoader, get_model_loader
from sglang.srt.model_loader.remote_instance_weight_loader_utils import (
    trigger_init_weights_send_group_for_remote_instance_request,
)
from sglang.srt.model_loader.utils import set_default_torch_dtype
from sglang.srt.model_loader.weight_utils import default_weight_loader
from sglang.srt.sampling.sampling_batch_info import SamplingBatchInfo
from sglang.srt.server_args import ServerArgs
from sglang.srt.speculative.spec_info import SpeculativeAlgorithm
from sglang.srt.utils import (
    MultiprocessingSerializer,
    cpu_has_amx_support,
    dynamic_import,
    enable_show_time_cost,
    get_available_gpu_memory,
    get_bool_env_var,
    get_cpu_ids_by_node,
    init_custom_process_group,
    is_fa3_default_architecture,
    is_flashinfer_available,
    is_hip,
    is_hopper_with_cuda_12_3,
    is_no_spec_infer_or_topk_one,
    is_npu,
    is_sm100_supported,
    log_info_on_rank0,
    monkey_patch_p2p_access_check,
    monkey_patch_vllm_gguf_config,
    set_cuda_arch,
    slow_rank_detector,
)
from sglang.srt.utils.offloader import (
    create_offloader_from_server_args,
    get_offloader,
    set_offloader,
)
from sglang.srt.utils.patch_torch import monkey_patch_torch_reductions
from sglang.srt.utils.torch_memory_saver_adapter import TorchMemorySaverAdapter
from sglang.srt.weight_sync.tensor_bucket import (
    FlattenedTensorBucket,
    FlattenedTensorMetadata,
)

MLA_ATTENTION_BACKENDS = [
    "aiter",
    "flashinfer",
    "fa3",
    "fa4",
    "triton",
    "flashmla",
    "cutlass_mla",
    "trtllm_mla",
    "ascend",
    "nsa",
]


def add_mla_attention_backend(backend_name):
    if backend_name not in MLA_ATTENTION_BACKENDS:
        MLA_ATTENTION_BACKENDS.append(backend_name)
        logger.info(f"Added {backend_name} to MLA_ATTENTION_BACKENDS.")


_is_hip = is_hip()
_is_npu = is_npu()
_is_cpu_amx_available = cpu_has_amx_support()

# Use a small KV cache pool size for tests in CI
SGLANG_CI_SMALL_KV_SIZE = os.getenv("SGLANG_CI_SMALL_KV_SIZE", None)

# Detect stragger ranks in model loading
UNBALANCED_MODEL_LOADING_TIMEOUT_S = 300

# the ratio of mamba cache pool size to max_running_requests, it will be safe when it is larger than 2 (yizhang2077)
MAMBA_CACHE_SIZE_MAX_RUNNING_REQUESTS_RATIO = 3

logger = logging.getLogger(__name__)


if _is_npu:
    import torch_npu

    torch.npu.config.allow_internal_format = True
    torch_npu.npu.set_compile_mode(jit_compile=False)


class RankZeroFilter(logging.Filter):
    """Filter that only allows INFO level logs from rank 0, but allows all other levels from any rank."""

    def __init__(self, is_rank_zero):
        super().__init__()
        self.is_rank_zero = is_rank_zero

    def filter(self, record):
        if record.levelno == logging.INFO:
            return self.is_rank_zero
        return True


class ModelRunner:
    """ModelRunner runs the forward passes of the models."""

    def __init__(
        self,
        model_config: ModelConfig,
        mem_fraction_static: float,
        gpu_id: int,
        tp_rank: int,
        tp_size: int,
        moe_ep_rank: int,
        moe_ep_size: int,
        pp_rank: int,
        pp_size: int,
        nccl_port: int,
        server_args: ServerArgs,
        dp_rank: Optional[int] = None,
        is_draft_worker: bool = False,
        req_to_token_pool: Optional[ReqToTokenPool] = None,
        token_to_kv_pool_allocator: Optional[BaseTokenToKVPoolAllocator] = None,
    ):
        # Parse args
        self.mem_fraction_static = mem_fraction_static
        self.device = server_args.device
        self.gpu_id = gpu_id
        self.tp_rank = tp_rank
        self.tp_size = tp_size
        self.moe_ep_rank = moe_ep_rank
        self.moe_ep_size = moe_ep_size
        self.dp_size = server_args.dp_size
        self.pp_rank = pp_rank
        self.pp_size = pp_size
        self.model_config = model_config
        self.dist_port = nccl_port
        self.server_args = server_args
        self.is_draft_worker = is_draft_worker
        self.is_generation = model_config.is_generation
        self.is_multimodal = model_config.is_multimodal
        self.is_multimodal_chunked_prefill_supported = (
            model_config.is_multimodal_chunked_prefill_supported
        )
        self.spec_algorithm = SpeculativeAlgorithm.from_string(
            server_args.speculative_algorithm
        )
        self.page_size = server_args.page_size
        self.req_to_token_pool = req_to_token_pool
        self.token_to_kv_pool_allocator = token_to_kv_pool_allocator
        self.is_hybrid = model_config.is_hybrid
        self.use_mla_backend = self.model_config.attention_arch == AttentionArch.MLA
        self.attention_chunk_size = model_config.attention_chunk_size
        self.forward_pass_id = 0

        # Apply the rank zero filter to logger
        if not any(isinstance(f, RankZeroFilter) for f in logger.filters):
            logger.addFilter(RankZeroFilter(tp_rank == 0))
        if server_args.show_time_cost:
            enable_show_time_cost()

        # Model-specific adjustment
        self.model_specific_adjustment()

        # Global vars
        global_server_args_dict.update(
            {k: getattr(server_args, k) for k in GLOBAL_SERVER_ARGS_KEYS}
            | {
                # TODO it is indeed not a "server args"
                "use_mla_backend": self.use_mla_backend,
                "speculative_algorithm": self.spec_algorithm,
            }
        )

        # Init OpenMP threads binding for CPU
        if self.device == "cpu":
            self.init_threads_binding()

        # Get memory before model loading
        min_per_gpu_memory = self.init_torch_distributed()

        # CPU offload
        set_offloader(create_offloader_from_server_args(server_args, dp_rank=dp_rank))

        if get_bool_env_var("SGLANG_DETECT_SLOW_RANK"):
            slow_rank_detector.execute()

        # Update deep gemm configure
        if deep_gemm_wrapper.ENABLE_JIT_DEEPGEMM:
            deep_gemm_wrapper.update_deep_gemm_config(gpu_id, server_args)

        # Initialize the model runner
        self.initialize(min_per_gpu_memory)

        # Temporary cached values
        self.support_pp = (
            "pp_proxy_tensors" in inspect.signature(self.model.forward).parameters
        )

        # For weight updates
        self._model_update_group = {}
        self._weights_send_group = {}

        if (
            self.server_args.enable_piecewise_cuda_graph
            and self.can_run_piecewise_cuda_graph()
        ):
            self.attention_layers = []
            for layer in self.model.model.layers:
                if hasattr(layer, "self_attn") and hasattr(layer.self_attn, "attn"):
                    self.attention_layers.append(layer.self_attn.attn)
            if len(self.attention_layers) < self.model_config.num_hidden_layers:
                # TODO(yuwei): support Non-Standard GQA
                log_info_on_rank0(
                    logger,
                    "Disable piecewise CUDA graph because some layers do not apply Standard GQA",
                )
                self.piecewise_cuda_graph_runner = None
            else:
                self.piecewise_cuda_graph_runner = PiecewiseCudaGraphRunner(self)
        else:
            self.piecewise_cuda_graph_runner = None

    def initialize(self, min_per_gpu_memory: float):
        server_args = self.server_args

        self.memory_saver_adapter = TorchMemorySaverAdapter.create(
            enable=self.server_args.enable_memory_saver
        )

        if not self.is_draft_worker:
            set_global_expert_location_metadata(
                compute_initial_expert_location_metadata(server_args, self.model_config)
            )
            if self.tp_rank == 0 and get_bool_env_var(
                "SGLANG_LOG_EXPERT_LOCATION_METADATA"
            ):
                logger.info(
                    f"Initial expert_location_metadata: {get_global_expert_location_metadata()}"
                )

            set_global_expert_distribution_recorder(
                ExpertDistributionRecorder.init_new(
                    server_args,
                    get_global_expert_location_metadata(),
                    rank=self.tp_rank,
                )
            )

        # Expert parallelism
        self.eplb_manager = (
            EPLBManager(self)
            if self.server_args.enable_eplb and (not self.is_draft_worker)
            else None
        )
        self.expert_location_updater = ExpertLocationUpdater()

        # Load the model
        self.sampler = Sampler()
        self.load_model()

        # Check if the model is using hybrid SWA
        if (
            not self.server_args.disable_hybrid_swa_memory
            and self.sliding_window_size is not None
            and self.sliding_window_size > 0
        ):
            architectures = self.model_config.hf_config.architectures
            if architectures and not any("Llama4" in arch for arch in architectures):
                self.is_hybrid = self.model_config.is_hybrid = True

        if config := self.mamba2_config:
            class_name = config.__class__.__name__
            logger.warning(f"{class_name} model detected, disable radix cache")
            self.server_args.disable_radix_cache = True

        # For MTP models like DeepSeek-V3 or GLM-4.5, the MTP layer(s) are used separately as draft
        # models for speculative decoding. In those cases, `num_nextn_predict_layers` is used to
        # determine the number of layers.
        model_has_mtp_layers = self.model_config.num_nextn_predict_layers is not None
        model_num_layers = (
            self.model_config.num_nextn_predict_layers
            if self.is_draft_worker and model_has_mtp_layers
            else max(
                self.model_config.num_hidden_layers,
                self.model_config.num_attention_layers,
            )
        )
        self.start_layer = getattr(self.model, "start_layer", 0)
        self.end_layer = getattr(self.model, "end_layer", model_num_layers)
        self.num_effective_layers = self.end_layer - self.start_layer
        assert (
            (not model_has_mtp_layers)
            or (self.spec_algorithm.is_none())
            or (
                (not self.spec_algorithm.is_none())
                and (self.num_effective_layers == model_num_layers)
            )
        ), "PP is not compatible with MTP models."

        # Apply torchao quantization
        torchao_applied = getattr(self.model, "torchao_applied", False)
        # In layered loading, torchao may have been applied
        if not torchao_applied:
            apply_torchao_config_to_model(
                self.model, global_server_args_dict["torchao_config"]
            )

        # Apply torch TP if the model supports it
        supports_torch_tp = getattr(self.model, "supports_torch_tp", False)
        if self.tp_size > 1 and supports_torch_tp:
            self.apply_torch_tp()

        # Init lora
        if server_args.enable_lora:
            self.init_lora_manager()

        # Init Double Sparsity
        if server_args.enable_double_sparsity:
            if server_args.ds_heavy_channel_type is None:
                raise ValueError(
                    "Please specify the heavy channel type for double sparsity optimization."
                )
            self.init_double_sparsity_channel_config(server_args.ds_heavy_channel_type)

        # Enable batch invariant mode
        if server_args.enable_deterministic_inference:
            from sglang.srt.batch_invariant_ops import enable_batch_invariant_mode

            enable_batch_invariant_mode()

        # Init memory pool and attention backends
        self.init_memory_pool(
            min_per_gpu_memory,
            server_args.max_running_requests,
            server_args.max_total_tokens,
        )
        if self.device == "cuda":
            self.init_cublas()
            self.init_attention_backend()
            self.init_device_graphs()
        elif self.device in ["npu", "cpu"]:
            self.init_attention_backend()
            self.init_device_graphs()
        else:
            self.graph_runner = None
            self.graph_mem_usage = 0
            self.init_attention_backend()

        # auxiliary hidden capture mode. TODO: expose this to server args?
        if self.spec_algorithm.is_eagle3() and not self.is_draft_worker:
            # load draft config
            draft_model_config = ModelConfig.from_server_args(
                server_args,
                model_path=(server_args.speculative_draft_model_path),
                is_draft_model=True,
            )

            try:
                # get the aux layer from draft model config
                eagle_config = getattr(
                    draft_model_config.hf_config, "eagle_config", None
                )
                eagle_aux_hidden_state_layer_ids = eagle_config[
                    "eagle_aux_hidden_state_layer_ids"
                ]
            except:
                # if there is no aux layer, set to None
                eagle_aux_hidden_state_layer_ids = None

            self.model.set_eagle3_layers_to_capture(eagle_aux_hidden_state_layer_ids)

    def model_specific_adjustment(self):
        server_args = self.server_args

        if (
            server_args.attention_backend == "intel_amx"
            and server_args.device == "cpu"
            and not _is_cpu_amx_available
        ):
            logger.info(
                "The current platform does not support Intel AMX, will fallback to torch_native backend."
            )
            server_args.attention_backend = "torch_native"

        if server_args.prefill_attention_backend is not None and (
            server_args.prefill_attention_backend
            == server_args.decode_attention_backend
        ):  # override the default attention backend
            server_args.attention_backend = server_args.prefill_attention_backend

        if (
            getattr(self.model_config.hf_config, "dual_chunk_attention_config", None)
            is not None
        ):
            if server_args.attention_backend is None:
                server_args.attention_backend = "dual_chunk_flash_attn"
                logger.info("Dual chunk attention is turned on by default.")
            elif server_args.attention_backend != "dual_chunk_flash_attn":
                raise ValueError(
                    "Dual chunk attention is enabled, but attention backend is set to "
                    f"{server_args.attention_backend}. Please set it to 'dual_chunk_flash_attn'."
                )

        if server_args.attention_backend is None:
            """
            Auto select the fastest attention backend.

            1. Models with MHA Architecture (e.g: Llama, QWen)
                1.1 We will turn on FA3 on hopper unless user use spec decode with topk > 1 or page_size > 1.
                1.2 In other cases, we will use flashinfer if available, otherwise use triton.
            2. Models with MLA Architecture and using FA3
                2.1 We will use FA3 backend on hopper.
                2.2 We will use Flashinfer backend on blackwell.
                2.3 Otherwise, we will use triton backend.
            """

            if not self.use_mla_backend:
                # MHA architecture
                if (
                    is_hopper_with_cuda_12_3()
                    and is_no_spec_infer_or_topk_one(server_args)
                    and is_fa3_default_architecture(self.model_config.hf_config)
                ):
                    server_args.attention_backend = "fa3"
                elif _is_hip:
                    server_args.attention_backend = "aiter"
                elif _is_npu:
                    server_args.attention_backend = "ascend"
                else:
                    server_args.attention_backend = (
                        "flashinfer" if is_flashinfer_available() else "triton"
                    )
                if (
                    self.is_hybrid_lightning
                    and getattr(self.model_config.hf_config, "layer_group_size", 0) > 1
                ):
                    server_args.attention_backend = "hybrid_lightning_attn"
                    logger.info("Use Hybrid Linear backend!")
            else:
                # MLA architecture
                if is_hopper_with_cuda_12_3():
                    server_args.attention_backend = "fa3"
                elif is_sm100_supported():
                    server_args.attention_backend = "flashinfer"
                elif _is_hip:
                    head_num = self.model_config.get_num_kv_heads(self.tp_size)
                    # TODO current aiter only support head number 16 or 128 head number
                    if head_num == 128 or head_num == 16:
                        server_args.attention_backend = "aiter"
                    else:
                        server_args.attention_backend = "triton"
                elif _is_npu:
                    server_args.attention_backend = "ascend"
                else:
                    server_args.attention_backend = "triton"
            logger.info(
                f"Attention backend not explicitly specified. Use {server_args.attention_backend} backend by default."
            )
        elif self.use_mla_backend:
            if server_args.device != "cpu":
                if server_args.attention_backend in MLA_ATTENTION_BACKENDS:
                    logger.info(
                        f"MLA optimization is turned on. Use {server_args.attention_backend} backend."
                    )
                else:
                    raise ValueError(
                        f"Invalid attention backend for MLA: {server_args.attention_backend}"
                    )
            else:
                if server_args.attention_backend != "intel_amx":
                    raise ValueError(
                        "MLA optimization not supported on CPU except for intel_amx backend."
                    )

        if (
            server_args.attention_backend == "fa3"
            and server_args.kv_cache_dtype == "fp8_e5m2"
        ):
            logger.warning(
                "FlashAttention3 only supports fp8_e4m3 if using FP8; "
                "Setting attention backend to triton."
            )
            server_args.attention_backend = "triton"

        if server_args.enable_double_sparsity:
            logger.info(
                "Double sparsity optimization is turned on. Use triton backend without CUDA graph."
            )
            server_args.attention_backend = "triton"
            server_args.disable_cuda_graph = True

        if self.is_multimodal:
            if not self.is_multimodal_chunked_prefill_supported:
                server_args.chunked_prefill_size = -1
                logger.info(
                    f"Automatically turn off --chunked-prefill-size as it is not supported for "
                    f"{self.model_config.hf_config.model_type}"
                )

        if not self.use_mla_backend:
            server_args.disable_chunked_prefix_cache = True

        if not server_args.disable_chunked_prefix_cache:
            logger.info("Chunked prefix cache is turned on.")

        if server_args.attention_backend == "aiter":
            if self.model_config.context_len > 8192:
                self.mem_fraction_static *= 0.85

        if (
            server_args.enable_hierarchical_cache
            and server_args.hicache_io_backend == "kernel"
        ):
            # fix for the compatibility issue with FlashAttention3 decoding and HiCache kernel backend
            if server_args.decode_attention_backend is None:
                if not self.use_mla_backend:
                    server_args.decode_attention_backend = (
                        "flashinfer" if is_flashinfer_available() else "triton"
                    )
                else:
                    server_args.decode_attention_backend = (
                        "flashinfer" if is_sm100_supported() else "triton"
                    )
            elif server_args.decode_attention_backend == "fa3":
                server_args.hicache_io_backend = "direct"
                logger.warning(
                    "FlashAttention3 decode backend is not compatible with hierarchical cache. "
                    "Setting hicache_io_backend to vanilla I/O, which may lead to suboptimal performance with small page sizes."
                )

    def init_torch_distributed(self):
        logger.info("Init torch distributed begin.")

        try:
            torch.get_device_module(self.device).set_device(self.gpu_id)
        except Exception:
            logger.warning(
                f"Context: {self.device=} {self.gpu_id=} {os.environ.get('CUDA_VISIBLE_DEVICES')=} {self.tp_rank=} {self.tp_size=}"
            )
            raise

        if self.device == "cuda":
            backend = "nccl"
        elif self.device == "xpu":
            backend = "xccl"
        elif self.device == "hpu":
            backend = "hccl"
        elif self.device == "cpu":
            backend = "gloo"
        elif self.device == "npu":
            backend = "hccl"

        before_avail_memory = get_available_gpu_memory(self.device, self.gpu_id)
        if not self.server_args.enable_p2p_check:
            monkey_patch_p2p_access_check()

        if self.server_args.dist_init_addr:
            dist_init_method = f"tcp://{self.server_args.dist_init_addr}"
        else:
            dist_init_method = f"tcp://127.0.0.1:{self.dist_port}"
        set_custom_all_reduce(not self.server_args.disable_custom_all_reduce)
        set_mscclpp_all_reduce(self.server_args.enable_mscclpp)
        set_symm_mem_all_reduce(self.server_args.enable_torch_symm_mem)

        if not self.is_draft_worker:
            if self.device == "cpu":
                if _is_cpu_amx_available:
                    # Bind OpenMP threads to CPU cores
                    torch.ops.sgl_kernel.init_cpu_threads_env(self.local_omp_cpuid)

                    # Set local size to hint SGLang to use shared memory based AllReduce
                    os.environ["LOCAL_SIZE"] = str(self.tp_size)
                    torch.ops.sgl_kernel.initialize(self.tp_size, self.tp_rank)

                    @torch.library.register_fake("sgl_kernel::shm_allgather")
                    def _(data, dim):
                        return torch.cat([data] * self.tp_size, dim=dim)

                else:
                    logger.warning(
                        "init_cpu_threads_env and shared memory based AllReduce is disabled since intel amx backend is not available"
                    )

            # Only initialize the distributed environment on the target model worker.
            init_distributed_environment(
                backend=backend,
                world_size=self.tp_size * self.pp_size,
                rank=self.tp_size * self.pp_rank + self.tp_rank,
                local_rank=self.gpu_id,
                distributed_init_method=dist_init_method,
                timeout=self.server_args.dist_timeout,
            )
            initialize_model_parallel(
                tensor_model_parallel_size=self.tp_size,
                pipeline_model_parallel_size=self.pp_size,
                expert_model_parallel_size=self.moe_ep_size,
                duplicate_tp_group=self.server_args.enable_pdmux,
                torch_compile=self.server_args.enable_piecewise_cuda_graph,
            )
            initialize_dp_attention(
                server_args=self.server_args,
                model_config=self.model_config,
            )

        min_per_gpu_memory = get_available_gpu_memory(
            self.device,
            self.gpu_id,
            distributed=get_world_group().world_size > 1,
            cpu_group=get_world_group().cpu_group,
        )
        self.tp_group = get_tp_group()
        self.pp_group = get_pp_group()
        self.attention_tp_group = get_attention_tp_group()

        # Check memory for tensor parallelism
        local_gpu_memory = get_available_gpu_memory(self.device, self.gpu_id)
        if self.tp_size > 1 and not self.is_draft_worker:
            if min_per_gpu_memory < local_gpu_memory * 0.9:
                if get_bool_env_var("SGL_DISABLE_TP_MEMORY_INBALANCE_CHECK"):
                    logger.warning(
                        "The memory capacity is unbalanced. Some GPUs may be occupied by other processes. "
                        f"{min_per_gpu_memory=}, {local_gpu_memory=}, {local_gpu_memory * 0.9=}"
                    )
                else:
                    raise ValueError(
                        "The memory capacity is unbalanced. Some GPUs may be occupied by other processes. "
                        f"{min_per_gpu_memory=}, {local_gpu_memory=}, {local_gpu_memory * 0.9=}"
                    )

        logger.info(
            f"Init torch distributed ends. mem usage={(before_avail_memory - local_gpu_memory):.2f} GB"
        )
        return min_per_gpu_memory

    def load_model(self):
        before_avail_memory = get_available_gpu_memory(self.device, self.gpu_id)
        logger.info(
            f"Load weight begin. avail mem={get_available_gpu_memory(self.device, self.gpu_id):.2f} GB"
        )

        # This can reduce thread conflicts and speed up weight loading.
        if self.device != "cpu":
            torch.set_num_threads(1)
        if self.device == "cuda":
            if torch.cuda.get_device_capability()[0] < 8:
                logger.info(
                    "Compute capability below sm80. Use float16 due to lack of bfloat16 support."
                )
                self.server_args.dtype = "float16"
                self.model_config.dtype = torch.float16
                if torch.cuda.get_device_capability()[1] < 5:
                    raise RuntimeError("SGLang only supports sm75 and above.")

        set_cuda_arch()

        # Prepare the model config
        self.load_config = LoadConfig(
            load_format=self.server_args.load_format,
            download_dir=self.server_args.download_dir,
            model_loader_extra_config=self.server_args.model_loader_extra_config,
            tp_rank=self.tp_rank,
            remote_instance_weight_loader_seed_instance_ip=self.server_args.remote_instance_weight_loader_seed_instance_ip,
            remote_instance_weight_loader_seed_instance_service_port=self.server_args.remote_instance_weight_loader_seed_instance_service_port,
            remote_instance_weight_loader_send_weights_group_ports=self.server_args.remote_instance_weight_loader_send_weights_group_ports,
        )
        if self.device == "cpu":
            self.model_config = adjust_config_with_unaligned_cpu_tp(
                self.model_config, self.load_config, self.tp_size
            )
        if self.server_args.load_format == "gguf":
            monkey_patch_vllm_gguf_config()

        if self.server_args.load_format == LoadFormat.REMOTE_INSTANCE:
            if self.tp_rank == 0:
                instance_ip = socket.gethostbyname(socket.gethostname())
                t = threading.Thread(
                    target=trigger_init_weights_send_group_for_remote_instance_request,
                    args=(
                        self.server_args.remote_instance_weight_loader_seed_instance_ip,
                        self.server_args.remote_instance_weight_loader_seed_instance_service_port,
                        self.server_args.remote_instance_weight_loader_send_weights_group_ports,
                        instance_ip,
                    ),
                )
                t.start()

        # Load the model
        # Remove monkey_patch when linear.py quant remove dependencies with vllm
        monkey_patch_vllm_parallel_state()
        monkey_patch_isinstance_for_vllm_base_layer()

        with self.memory_saver_adapter.region(
            GPU_MEMORY_TYPE_WEIGHTS,
            enable_cpu_backup=self.server_args.enable_weights_cpu_backup,
        ):
            self.model = get_model(
                model_config=self.model_config,
                load_config=self.load_config,
                device_config=DeviceConfig(self.device, self.gpu_id),
            )
        monkey_patch_vllm_parallel_state(reverse=True)
        monkey_patch_isinstance_for_vllm_base_layer(reverse=True)

        get_offloader().post_init()

        if self.server_args.kv_cache_dtype == "fp8_e4m3":
            if self.server_args.quantization_param_path is not None:
                if callable(getattr(self.model, "load_kv_cache_scales", None)):
                    self.model.load_kv_cache_scales(
                        self.server_args.quantization_param_path
                    )
                    logger.info(
                        "Loaded KV cache scaling factors from %s",
                        self.server_args.quantization_param_path,
                    )
                else:
                    raise RuntimeError(
                        "Using FP8 KV cache and scaling factors provided but "
                        "model %s does not support loading scaling factors.",
                        self.model.__class__,
                    )
            else:
                logger.warning(
                    "Using FP8 KV cache but no scaling factors "
                    "provided. Defaulting to scaling factors of 1.0. "
                    "This may lead to less accurate results!"
                )

        # Parse other args
        self.sliding_window_size = None
        if hasattr(self.model, "get_attention_sliding_window_size"):
            self.sliding_window_size = self.model.get_attention_sliding_window_size()
        elif self.model_config.attention_chunk_size is not None:
            self.sliding_window_size = self.model_config.attention_chunk_size
            logger.info(
                f"Setting sliding_window_size to be attention_chunk_size: {self.sliding_window_size}"
            )

        self.dtype = self.model_config.dtype

        after_avail_memory = get_available_gpu_memory(self.device, self.gpu_id)
        self.weight_load_mem_usage = before_avail_memory - after_avail_memory
        logger.info(
            f"Load weight end. "
            f"type={type(self.model).__name__}, "
            f"dtype={self.dtype}, "
            f"avail mem={after_avail_memory:.2f} GB, "
            f"mem usage={self.weight_load_mem_usage:.2f} GB."
        )

        # Handle the case where some ranks do not finish loading.
        try:
            dist.monitored_barrier(
                group=get_tp_group().cpu_group,
                timeout=datetime.timedelta(seconds=UNBALANCED_MODEL_LOADING_TIMEOUT_S),
                wait_all_ranks=True,
            )
        except RuntimeError:
            raise ValueError(
                f"TP rank {self.tp_rank} could finish the model loading, but there are other ranks that didn't finish loading. It is likely due to unexpected failures (e.g., OOM) or a slow node."
            ) from None

    def update_expert_location(
        self,
        new_expert_location_metadata: ExpertLocationMetadata,
        update_layer_ids: List[int],
    ):
        self.expert_location_updater.update(
            self.model.routed_experts_weights_of_layer,
            new_expert_location_metadata,
            update_layer_ids=update_layer_ids,
            nnodes=self.server_args.nnodes,
            rank=self.tp_rank,
        )

    def update_weights_from_disk(
        self, model_path: str, load_format: str
    ) -> tuple[bool, str]:
        """Update engine weights in-place from the disk."""
        logger.info(
            f"Update engine weights online from disk begin. "
            f"avail mem={get_available_gpu_memory(self.device, self.gpu_id):.2f} GB"
        )

        target_device = torch.device(self.device)
        self.model_config.model_path = model_path
        load_config = LoadConfig(load_format=load_format)

        # Only support DefaultModelLoader for now
        loader = get_model_loader(load_config, self.model_config)
        if not isinstance(loader, DefaultModelLoader):
            message = f"Failed to get model loader: {loader}."
            return False, message

        def get_weight_iter(config):
            iter = loader._get_weights_iterator(
                DefaultModelLoader.Source.init_new(config, self.model)
            )
            return iter

        def model_load_weights(model, iter):
            DefaultModelLoader.load_weights_and_postprocess(model, iter, target_device)
            return model

        with set_default_torch_dtype(self.model_config.dtype):
            try:
                iter = get_weight_iter(self.model_config)
            except Exception as e:
                message = f"Failed to get weights iterator: {e}."
                return False, message
            try:
                model = model_load_weights(self.model, iter)
            except Exception as e:
                message = (
                    f"Failed to update weights: {e}.\nRolling back to original weights."
                )
                del iter
                gc.collect()
                iter = get_weight_iter(self.model_config)
                self.model = model_load_weights(self.model, iter)
                return False, message

        self.model = model
        self.server_args.model_path = model_path
        self.server_args.load_format = load_format
        self.load_config = load_config

        logger.info("Update weights end.")
        return True, "Succeeded to update model weights."

    def init_weights_send_group_for_remote_instance(
        self,
        master_address,
        ports,
        group_rank,
        world_size,
        group_name,
        backend="nccl",
    ):
        assert (
            torch.distributed.is_initialized()
        ), "Default torch process group must be initialized"
        assert group_name != "", "Group name cannot be empty"

        ports_list = ports.split(",")
        assert (
            len(ports_list) == self.tp_size
        ), f"Expected {self.tp_size} ports, but got {len(ports_list)} ports."
        group_port = ports_list[self.tp_rank]
        group_name = f"{group_name}_{group_port}_{self.tp_rank}"

        logger.info(
            f"init custom process group: tp_rank={self.tp_rank}, gpu_id={self.gpu_id}, master_address={master_address}, master_port={group_port}, "
            f"group_rank={group_rank}, world_size={world_size}, group_name={group_name}, backend={backend}"
        )

        torch.cuda.empty_cache()
        success = False
        message = ""
        try:
            self._weights_send_group[group_name] = init_custom_process_group(
                backend=backend,
                init_method=f"tcp://{master_address}:{group_port}",
                world_size=world_size,
                rank=group_rank,
                group_name=group_name,
                device_id=torch.device("cuda", self.gpu_id),
            )
            dist.barrier(group=self._weights_send_group[group_name])
            success = True
            message = (
                f"Succeeded to init group through {master_address}:{group_port} group."
            )
        except Exception as e:
            message = f"Failed to init group: {e}."
            logger.error(message)

        torch.cuda.empty_cache()
        return success, message

    def send_weights_to_remote_instance(
        self,
        master_address,
        ports,
        group_name,
    ):
        assert (
            torch.distributed.is_initialized()
        ), "Default torch process group must be initialized"
        assert group_name != "", "Group name cannot be empty"

        ports_list = ports.split(",")
        assert (
            len(ports_list) == self.tp_size
        ), f"Expected {self.tp_size} ports, but got {len(ports_list)} ports."
        group_port = ports_list[self.tp_rank]
        group_name = f"{group_name}_{group_port}_{self.tp_rank}"

        if self._weights_send_group[group_name] is not None:
            send_group = self._weights_send_group[group_name]
        else:
            message = f"Group {group_name} not in _weights_send_group list. Please call `init_weights_send_group_for_remote_instance` first."
            logger.error(message)
            return False, message

        torch.cuda.empty_cache()
        success = False
        message = ""
        try:
            for _, weights in self.model.named_parameters():
                torch.distributed.broadcast(
                    weights,
                    src=0,
                    group=send_group,
                )
            success = True
            message = f"Succeeded to send weights through {master_address}:{group_port} {group_name}."
        except Exception as e:
            message = f"Failed to send weights: {e}."
            logger.error(message)

        # destroy the process group after sending weights
        del self._weights_send_group[group_name]
        torch.distributed.distributed_c10d.destroy_process_group(send_group)
        torch.cuda.empty_cache()
        return success, message

    def init_weights_update_group(
        self,
        master_address,
        master_port,
        rank_offset,
        world_size,
        group_name,
        backend="nccl",
    ):
        """Initialize the Torch process group for model parameter updates.

        `_model_update_group` is used in the RLHF workflow, where rank
        0 is the actor model in the training engine, and the other ranks are
        the inference engine, which is used for rollout.

        In the RLHF workflow, the training engine updates the model
        weights/parameters online, and broadcasts them to the inference
        engine through the `_model_update_group` process group.
        """
        assert (
            torch.distributed.is_initialized()
        ), "Default torch process group must be initialized"
        assert group_name != "", "Group name cannot be empty"

        rank = rank_offset + self.tp_rank

        logger.info(
            f"init custom process group: master_address={master_address}, master_port={master_port}, "
            f"rank_offset={rank_offset}, rank={rank}, world_size={world_size}, group_name={group_name}, backend={backend}"
        )

        try:
            self._model_update_group[group_name] = init_custom_process_group(
                backend=backend,
                init_method=f"tcp://{master_address}:{master_port}",
                world_size=world_size,
                rank=rank,
                group_name=group_name,
            )
            return True, "Succeeded to initialize custom process group."
        except Exception as e:
            message = f"Failed to initialize custom process group: {e}."
            logger.error(message)
            return False, message

    def destroy_weights_update_group(self, group_name):
        try:
            if group_name in self._model_update_group:
                pg = self._model_update_group.pop(group_name)
                torch.distributed.destroy_process_group(pg)
                return True, "Succeeded to destroy custom process group."
            else:
                return False, "The group to be destroyed does not exist."
        except Exception as e:
            message = f"Failed to destroy custom process group: {e}."
            logger.error(message)
            return False, message

    def update_weights_from_distributed(self, names, dtypes, shapes, group_name):
        """
        Update specific parameter in the model weights online
        through `_model_update_group` process group.

        Args:
            name: the name of the parameter to be updated.
            dtype: the data type of the parameter to be updated.
            shape: the shape of the parameter to be updated.
        """

        assert group_name in self._model_update_group, (
            f"Group {group_name} not in {list(self._model_update_group.keys())}. "
            "Please call `init_weights_update_group` first."
        )

        try:
            weights = []
            handles = []
            for name, dtype, shape in zip(names, dtypes, shapes):
                target_dtype = (
                    dtype if isinstance(dtype, torch.dtype) else getattr(torch, dtype)
                )
                weight = torch.empty(shape, dtype=target_dtype, device=self.device)
                handles.append(
                    torch.distributed.broadcast(
                        weight,
                        src=0,
                        group=self._model_update_group[group_name],
                        async_op=True,
                    )
                )
                weights.append((name, weight))
            for handle in handles:
                handle.wait()

            self.model.load_weights(weights)
            return True, "Succeeded to update parameter online."

        except Exception as e:
            error_msg = (
                f"Failed to update parameter online: {e}. "
                f"The full weights of the ModelRunner are partially updated. "
                f"Please discard the whole weights."
            )
            logger.error(error_msg)
            return False, error_msg

    def update_weights_from_tensor(
        self,
        named_tensors: List[Tuple[str, Union[torch.Tensor, "LocalSerializedTensor"]]],
        load_format: Optional[str] = None,
    ):
        monkey_patch_torch_reductions()
        if load_format == "flattened_bucket":
            # Handle flattened bucket format
            return self._update_weights_from_flattened_bucket(
                flattened_tensor_bucket_dict=named_tensors
            )

        # We need to get device after patch otherwise the device would be wrong
        self.device_module = torch.get_device_module(self.device)
        infered_device = self.device_module.current_device()

        named_tensors = [
            (name, _unwrap_tensor(tensor, tp_rank=self.tp_rank, device=infered_device))
            for name, tensor in named_tensors
        ]
        if load_format == "direct":
            _model_load_weights_direct(self.model, named_tensors)
        elif load_format in self.server_args.custom_weight_loader:
            custom_loader = dynamic_import(load_format)
            custom_loader(self.model, named_tensors)
        elif load_format is None:
            self.model.load_weights(named_tensors)
        else:
            raise NotImplementedError(f"Unknown load_format={load_format}")
        return True, "Success"

    def _update_weights_from_flattened_bucket(
        self,
        flattened_tensor_bucket_dict,
    ):
        """Handle flattened bucket format for weight updates"""
        flattened_tensor = flattened_tensor_bucket_dict["flattened_tensor"]
        metadata = flattened_tensor_bucket_dict["metadata"]

        # Convert metadata dict to our format
        converted_metadata = []
        for meta in metadata:
            converted_meta = FlattenedTensorMetadata(
                name=meta.name,
                shape=meta.shape,
                dtype=meta.dtype,
                start_idx=meta.start_idx,
                end_idx=meta.end_idx,
                numel=meta.numel,
            )
            converted_metadata.append(converted_meta)

        # Create bucket and reconstruct tensors
        bucket = FlattenedTensorBucket(
            flattened_tensor=flattened_tensor, metadata=converted_metadata
        )
        reconstructed_tensors = bucket.reconstruct_tensors()

        # Load the reconstructed tensors using the standard method
        self.model.load_weights(reconstructed_tensors)

        return True, "Success"

    def get_weights_by_name(
        self, name: str, truncate_size: int = 100
    ) -> Optional[torch.Tensor]:
        """Get the weights of the parameter by its name. Similar to `get_parameter` in Hugging Face.

        Only used for unit test with an unoptimized performance.
        For optimized performance, please use torch.save and torch.load.
        """
        # TODO: (chenyang) Add support for Qwen models.
        try:
            return self.model.get_weights_by_name(
                name, truncate_size, tp_size=self.tp_size
            )
        except Exception as e:
            logger.error(f"Error when getting parameter {name}: {e}")
            return None

    def init_lora_manager(self):
        self.lora_manager = LoRAManager(
            base_model=self.model,
            base_hf_config=self.model_config.hf_config,
            max_loras_per_batch=self.server_args.max_loras_per_batch,
            load_config=self.load_config,
            dtype=self.dtype,
            lora_backend=self.server_args.lora_backend,
            tp_size=self.tp_size,
            tp_rank=self.tp_rank,
            max_lora_rank=self.server_args.max_lora_rank,
            target_modules=self.server_args.lora_target_modules,
            lora_paths=self.server_args.lora_paths,
            server_args=self.server_args,
        )

    def load_lora_adapter(self, lora_ref: LoRARef):
        """Load a new lora adapter from disk or huggingface."""

        logger.info(
            f"LoRA adapter loading starts: {lora_ref}. "
            f"avail mem={get_available_gpu_memory(self.device, self.gpu_id):.2f} GB"
        )

        result = self.lora_manager.load_lora_adapter(lora_ref)

        logger.info(
            f"LoRA adapter loading completes: {lora_ref}. "
            f"avail mem={get_available_gpu_memory(self.device, self.gpu_id):.2f} GB"
        )

        return result

    def unload_lora_adapter(self, lora_ref: LoRARef):
        """Unload a lora adapter that was previously loaded during initialization or dynamic loading."""

        logger.info(
            f"LoRA adapter unloading starts: {lora_ref}. "
            f"avail mem={get_available_gpu_memory(self.device, self.gpu_id):.2f} GB"
        )

        result = self.lora_manager.unload_lora_adapter(lora_ref)

        logger.info(
            f"LoRA adapter unloading completes: {lora_ref}. "
            f"avail mem={get_available_gpu_memory(self.device, self.gpu_id):.2f} GB"
        )

        return result

    def profile_max_num_token(self, total_gpu_memory: int):
        available_gpu_memory = get_available_gpu_memory(
            self.device,
            self.gpu_id,
            distributed=get_world_group().world_size > 1,
            cpu_group=get_world_group().cpu_group,
        )
        if self.is_draft_worker:
            num_layers = getattr(
                self.model_config.hf_config,
                "num_nextn_predict_layers",
                self.num_effective_layers,
            )
        elif config := self.mambaish_config:
            num_layers = len(config.full_attention_layer_ids)
        else:
            num_layers = self.num_effective_layers
        if self.use_mla_backend:
            cell_size = (
                (self.model_config.kv_lora_rank + self.model_config.qk_rope_head_dim)
                * num_layers
                * torch._utils._element_size(self.kv_cache_dtype)
            )
            # Add indexer KV cache overhead for NSA models (DeepSeek V3.2)
            if is_deepseek_nsa(self.model_config.hf_config):
                index_head_dim = get_nsa_index_head_dim(self.model_config.hf_config)
                indexer_size_per_token = (
                    index_head_dim
                    + index_head_dim // NSATokenToKVPool.quant_block_size * 4
                )
                element_size = torch._utils._element_size(
                    NSATokenToKVPool.index_k_with_scale_buffer_dtype
                )
                cell_size += indexer_size_per_token * num_layers * element_size
        else:
            cell_size = (
                self.model_config.get_num_kv_heads(get_attention_tp_size())
                * self.model_config.head_dim
                * num_layers
                * 2
                * torch._utils._element_size(self.kv_cache_dtype)
            )
        rest_memory = available_gpu_memory - total_gpu_memory * (
            1 - self.mem_fraction_static
        )
        if self.mambaish_config is not None:
            rest_memory = self.handle_max_mamba_cache(rest_memory)
        max_num_token = int(rest_memory * (1 << 30) // cell_size)
        return max_num_token

<<<<<<< HEAD
    def profile_linear_max_num_token(self, total_gpu_memory: int, max_num_reqs: int):
        available_gpu_memory = get_available_gpu_memory(
            self.device,
            self.gpu_id,
            distributed=get_world_group().world_size > 1,
            cpu_group=get_world_group().cpu_group,
        )
        if self.is_draft_worker:
            num_layers = getattr(
                self.model_config.hf_config,
                "num_nextn_predict_layers",
                self.num_effective_layers,
            )
        else:
            num_layers = self.num_effective_layers

        softmax_layer_nums = num_layers // self.model_config.hf_config.layer_group_size
        linear_layer_nums = num_layers - softmax_layer_nums

        softmax_kv_cell_size = (
            self.model_config.get_num_kv_heads(get_attention_tp_size())
            * self.model_config.head_dim
            * softmax_layer_nums
            * 2
            * torch._utils._element_size(self.kv_cache_dtype)
        )
        linear_kv_cell_size = (
            self.model_config.get_num_attention_heads(get_attention_tp_size())
            * self.model_config.head_dim
            * self.model_config.head_dim
            * linear_layer_nums
            * 4  # fp32
        )
        linear_kvcache_memory = 1.0 * linear_kv_cell_size * max_num_reqs / (1 << 30)
        logger.info(
            f"Linear cache gpu memory:{linear_kvcache_memory}GB, max_num_reqs={max_num_reqs} ."
        )
        rest_memory = (
            available_gpu_memory
            - total_gpu_memory * (1 - self.mem_fraction_static)
            - linear_kvcache_memory
        )
        assert (
            rest_memory > 4
        ), f"rest memory {rest_memory} is not enough and less than 4GB, please reduce max_num_reqs value!"
        max_num_token = int(rest_memory * (1 << 30) // softmax_kv_cell_size)
        return max_num_token
=======
    def handle_max_mamba_cache(self, total_rest_memory):
        config = self.mambaish_config
        server_args = self.server_args
        assert config is not None

        speculativa_ratio = (
            0
            if server_args.speculative_num_draft_tokens is None
            else server_args.speculative_num_draft_tokens
        )
        if (
            server_args.disable_radix_cache
            or config.mamba2_cache_params.mamba_cache_per_req == 0
        ):
            # with disable radix cache, sets the max_mamba_cache_size based on the max_running_requests
            if server_args.max_mamba_cache_size is None:
                if server_args.max_running_requests is not None:
                    server_args.max_mamba_cache_size = server_args.max_running_requests
                else:
                    server_args.max_mamba_cache_size = 512
        else:
            # allocate the memory based on the ratio between mamba state memory vs. full kv cache memory
            # solve the equations:
            # 1. mamba_state_memory + full_kv_cache_memory == total_rest_memory
            # 2. mamba_state_memory / full_kv_cache_memory == server_args.mamba_full_memory_ratio
            mamba_state_memory_raw = (
                total_rest_memory
                * server_args.mamba_full_memory_ratio
                / (1 + server_args.mamba_full_memory_ratio)
            )
            # calculate the max_mamba_cache_size based on the given total mamba memory
            server_args.max_mamba_cache_size = int(
                (mamba_state_memory_raw * (1 << 30))
                // config.mamba2_cache_params.mamba_cache_per_req
                // (1 + speculativa_ratio)
            )

        if self.hybrid_gdn_config is not None:
            server_args.max_mamba_cache_size = server_args.max_mamba_cache_size // (
                server_args.dp_size if server_args.enable_dp_attention else 1
            )
        mamba_state_memory = (
            server_args.max_mamba_cache_size
            * config.mamba2_cache_params.mamba_cache_per_req
            * (1 + speculativa_ratio)
            / (1 << 30)
        )
        return total_rest_memory - mamba_state_memory
>>>>>>> 0c0779d6

    @property
    def hybrid_gdn_config(self):
        config = self.model_config.hf_config
        if isinstance(config, Qwen3NextConfig):
            return config
        return None

    @property
    def mamba2_config(self):
        config = self.model_config.hf_config
        if isinstance(config, FalconH1Config | NemotronHConfig):
            return config
        return None

    @property
    def mambaish_config(self):
        return self.mamba2_config or self.hybrid_gdn_config

    @property
    def is_hybrid_lightning(self):
        return self.model_config.hf_config.architectures[0] in [
            "BailingMoELinearForCausalLM",
            "BailingMoeLinearForCausalLM",
            "BailingMoeLinearV2ForCausalLM",
        ]

    def set_num_token_hybrid(self):
        if (
            "Llama4ForConditionalGeneration"
            in self.model_config.hf_config.architectures
        ):
            temp_ratio = (
                (1 - self.is_hybrid)
                + self.is_hybrid
                * self.attention_chunk_size
                / self.model_config.context_len
            )
            self.swa_max_total_num_tokens = (
                4 * self.max_total_num_tokens * temp_ratio // (3 * temp_ratio + 1)
            )
            self.full_max_total_num_tokens = (
                4 * self.max_total_num_tokens
                - 12 * self.max_total_num_tokens * temp_ratio // (3 * temp_ratio + 1)
            )
            self.swa_max_total_num_tokens = int(
                self.swa_max_total_num_tokens
                // self.server_args.page_size
                * self.server_args.page_size
            )
            self.full_max_total_num_tokens = int(
                self.full_max_total_num_tokens
                // self.server_args.page_size
                * self.server_args.page_size
            )
            self.max_total_num_tokens = self.full_max_total_num_tokens
        else:
            assert self.sliding_window_size is not None and self.sliding_window_size > 0
            full_attention_layer_ids = []
            swa_attention_layer_ids = []

            try:
                layers = self.model.model.layers
            except:
                try:
                    layers = self.model.language_model.model.layers
                except:
                    try:
                        layers = self.model.language_model.layers
                    except:
                        self.is_hybrid = False
                        return

            for layer in layers:
                if (
                    layer.self_attn.attn.sliding_window_size is None
                    or layer.self_attn.attn.sliding_window_size == -1
                ):
                    full_attention_layer_ids.append(layer.layer_id)
                else:
                    swa_attention_layer_ids.append(layer.layer_id)
            self.model_config.swa_attention_layer_ids = swa_attention_layer_ids
            self.model_config.full_attention_layer_ids = full_attention_layer_ids

            # Algorithm:
            # Existing max_total_num_tokens is per layer and assume all layers have the same number of tokens.
            # - Find total # of tokens available across layers.
            # - Calculate full_max_total_num_tokens and swa_max_total_num_tokens based on the given swa_full_tokens_ratio.
            total_tokens = (
                self.max_total_num_tokens * self.model_config.num_hidden_layers
            )
            full_layers_num = len(full_attention_layer_ids)
            swa_layers_num = len(swa_attention_layer_ids)
            swa_full_tokens_ratio = self.server_args.swa_full_tokens_ratio

            # Solve the equations:
            # 1. swa_max_total_num_tokens * swa_layers_num + full_max_total_num_tokens * full_layers_num == total_tokens
            # 2. full_max_total_num_tokens * swa_full_tokens_ratio == swa_max_total_num_tokens
            denominator = swa_full_tokens_ratio * swa_layers_num + full_layers_num
            self.full_max_total_num_tokens = int(total_tokens / denominator)
            self.swa_max_total_num_tokens = int(
                self.full_max_total_num_tokens * swa_full_tokens_ratio
            )
            self.max_total_num_tokens = self.full_max_total_num_tokens

            logger.info(
                f"Use Sliding window memory pool. full_layer_tokens={self.full_max_total_num_tokens}, swa_layer_tokens={self.swa_max_total_num_tokens}"
            )

    def can_run_piecewise_cuda_graph(self):
        if self.server_args.disable_cuda_graph:
            log_info_on_rank0(
                logger, "Disable piecewise CUDA graph because disable_cuda_graph is set"
            )
            return False
        if self.server_args.enable_torch_compile:
            log_info_on_rank0(
                logger,
                "Disable piecewise CUDA graph because piecewise_cuda_graph has conflict with torch compile",
            )
            return False
        if self.pp_size > 1:
            # TODO(yuwei): support PP
            log_info_on_rank0(
                logger,
                "Disable piecewise CUDA graph because piecewise_cuda_graph does not support PP",
            )
            return False
        return True

    def init_memory_pool(
        self,
        total_gpu_memory: int,
        max_num_reqs: Optional[int] = None,
        max_total_tokens: Optional[int] = None,
    ):
        # Determine the kv cache dtype
        if self.server_args.kv_cache_dtype == "auto":
            quant_config = getattr(self.model, "quant_config", None)
            kv_cache_quant_algo = getattr(quant_config, "kv_cache_quant_algo", None)
            if (
                isinstance(kv_cache_quant_algo, str)
                and kv_cache_quant_algo.upper() == "FP8"
            ):
                if _is_hip:
                    self.kv_cache_dtype = torch.float8_e4m3fnuz
                else:
                    self.kv_cache_dtype = torch.float8_e4m3fn
            else:
                self.kv_cache_dtype = self.dtype
        elif self.server_args.kv_cache_dtype == "fp8_e5m2":
            if _is_hip:  # Using natively supported format
                self.kv_cache_dtype = torch.float8_e5m2fnuz
            else:
                self.kv_cache_dtype = torch.float8_e5m2
        elif self.server_args.kv_cache_dtype == "fp8_e4m3":
            if _is_hip:  # Using natively supported format
                self.kv_cache_dtype = torch.float8_e4m3fnuz
            else:
                self.kv_cache_dtype = torch.float8_e4m3fn
        else:
            raise ValueError(
                f"Unsupported kv_cache_dtype: {self.server_args.kv_cache_dtype}."
            )

        log_info_on_rank0(logger, f"Using KV cache dtype: {self.kv_cache_dtype}")

        if self.server_args.attention_backend == "hybrid_lightning_attn":
            if max_num_reqs is None:
                max_num_reqs = 256
            self.max_total_num_tokens = self.profile_linear_max_num_token(
                total_gpu_memory, max_num_reqs
            )
        else:
            self.max_total_num_tokens = self.profile_max_num_token(total_gpu_memory)
        if SGLANG_CI_SMALL_KV_SIZE:
            self.max_total_num_tokens = int(SGLANG_CI_SMALL_KV_SIZE)

        if max_num_reqs is None:
            max_num_reqs = min(
                max(
                    int(
                        self.max_total_num_tokens / self.model_config.context_len * 512
                    ),
                    2048,
                ),
                4096,
            )

        if self.mambaish_config is not None:
            ratio = (
                MAMBA_CACHE_SIZE_MAX_RUNNING_REQUESTS_RATIO
                if not self.server_args.disable_radix_cache
                else 1
            )
            max_num_reqs = min(
                max_num_reqs, self.server_args.max_mamba_cache_size // ratio
            )

        if self.spec_algorithm.is_eagle() or self.spec_algorithm.is_standalone():
            if self.is_draft_worker:
                self.max_total_num_tokens = self.server_args.draft_runner_cache_size
                max_num_reqs = self.server_args.max_num_reqs
            else:
                # We are sharing the `token_to_kv_pool`, and both verify and draft tokens
                # can be concurrently allocated, so we should give a headroom for it.
                self.server_args.draft_runner_cache_size = (
                    self.max_total_num_tokens
                    # draft
                    + max_num_reqs
                    * self.server_args.speculative_num_steps
                    * self.server_args.speculative_eagle_topk
                    # verify
                    + max_num_reqs * self.server_args.speculative_num_draft_tokens
                    # buffer
                    + 100
                )
                # Target worker and draft worker shares the same indices for the
                # token_to_kv_pool, so we should make sure to match max_total_num_tokens.
                self.max_total_num_tokens = self.server_args.draft_runner_cache_size
                self.server_args.max_num_reqs = max_num_reqs

        if max_total_tokens is not None:
            if max_total_tokens > self.max_total_num_tokens:
                logging.warning(
                    f"max_total_tokens={max_total_tokens} is larger than the profiled value "
                    f"{self.max_total_num_tokens}. "
                    f"Use the profiled value instead."
                )
            self.max_total_num_tokens = min(self.max_total_num_tokens, max_total_tokens)

        self.max_total_num_tokens = (
            self.max_total_num_tokens
            // self.server_args.page_size
            * self.server_args.page_size
        )
        # different pp rank may have different num of layers, so we need to reduce the max_total_num_tokens
        if self.pp_size > 1:
            tensor = torch.tensor(self.max_total_num_tokens, dtype=torch.int64)
            torch.distributed.all_reduce(
                tensor,
                op=torch.distributed.ReduceOp.MIN,
                group=get_world_group().cpu_group,
            )
            self.max_total_num_tokens = tensor.item()

        # create token size for hybrid cache
        if self.is_hybrid:
            self.set_num_token_hybrid()

        if self.max_total_num_tokens <= 0:
            raise RuntimeError(
                f"Not enough memory. Please try to increase --mem-fraction-static. "
                f"Current value: {self.server_args.mem_fraction_static=}"
            )

        # Initialize req_to_token_pool
        if self.req_to_token_pool is None:
            # FIXME(lsyin): this is the temporary fix for the context length issue when using speculative decoding
            extra_max_context_len = 4
            if self.server_args.speculative_num_draft_tokens is not None:
                extra_max_context_len += self.server_args.speculative_num_draft_tokens

            if self.server_args.disaggregation_mode == "decode":
                from sglang.srt.disaggregation.decode import DecodeReqToTokenPool

                # subscribe memory for pre-allocated requests
                # if max_num_reqs <= 32, we pre-allocate 2x requests
                pre_alloc_size = max_num_reqs * 2 if max_num_reqs <= 32 else 0
                self.req_to_token_pool = DecodeReqToTokenPool(
                    size=max_num_reqs,
                    max_context_len=self.model_config.context_len
                    + extra_max_context_len,
                    device=self.device,
                    enable_memory_saver=self.server_args.enable_memory_saver,
                    pre_alloc_size=pre_alloc_size,
                )
<<<<<<< HEAD
            elif getattr(self.model_config.hf_config, "layer_group_size", 0) > 1:
                self.req_to_token_pool = LingHybridLinearReqToTokenPool(
                    size=max_num_reqs,
                    max_context_len=self.model_config.context_len
                    + extra_max_context_len,
                    device=self.device,
                    enable_memory_saver=self.server_args.enable_memory_saver,
                )
            elif self.is_hybrid_gdn:
                config = self.model_config.hf_config
                (
                    conv_state_shape,
                    temporal_state_shape,
                    conv_dtype,
                    ssm_dtype,
                    mamba_layers,
                ) = config.hybrid_gdn_params
=======
            elif config := self.mambaish_config:
>>>>>>> 0c0779d6
                self.req_to_token_pool = HybridReqToTokenPool(
                    size=max_num_reqs,
                    mamba_size=self.server_args.max_mamba_cache_size,
                    max_context_len=self.model_config.context_len
                    + extra_max_context_len,
                    device=self.device,
                    enable_memory_saver=self.server_args.enable_memory_saver,
                    cache_params=config.mamba2_cache_params,
                    speculative_num_draft_tokens=self.server_args.speculative_num_draft_tokens,
                )
            else:
                self.req_to_token_pool = ReqToTokenPool(
                    size=max_num_reqs,
                    max_context_len=self.model_config.context_len
                    + extra_max_context_len,
                    device=self.device,
                    enable_memory_saver=self.server_args.enable_memory_saver,
                )
        else:
            # Draft worker shares req_to_token_pool with the target worker.
            assert self.is_draft_worker

        # Initialize token_to_kv_pool
        is_nsa_model = is_deepseek_nsa(self.model_config.hf_config)
        if self.server_args.attention_backend == "ascend":
            if self.use_mla_backend:
                self.token_to_kv_pool = AscendMLAPagedTokenToKVPool(
                    self.max_total_num_tokens,
                    page_size=self.page_size,
                    dtype=self.kv_cache_dtype,
                    kv_lora_rank=self.model_config.kv_lora_rank,
                    qk_rope_head_dim=self.model_config.qk_rope_head_dim,
                    index_head_dim=self.model_config.index_head_dim,
                    layer_num=self.num_effective_layers,
                    device=self.device,
                    enable_memory_saver=self.server_args.enable_memory_saver,
                    start_layer=self.start_layer,
                    end_layer=self.end_layer,
                )
            else:
                self.token_to_kv_pool = AscendTokenToKVPool(
                    self.max_total_num_tokens,
                    page_size=self.page_size,
                    dtype=self.kv_cache_dtype,
                    head_num=self.model_config.get_num_kv_heads(
                        get_attention_tp_size()
                    ),
                    head_dim=self.model_config.head_dim,
                    layer_num=self.model_config.num_hidden_layers,
                    device=self.device,
                    enable_memory_saver=self.server_args.enable_memory_saver,
                )
        elif self.use_mla_backend and is_nsa_model:
            self.token_to_kv_pool = NSATokenToKVPool(
                self.max_total_num_tokens,
                page_size=self.page_size,
                dtype=self.kv_cache_dtype,
                kv_lora_rank=self.model_config.kv_lora_rank,
                qk_rope_head_dim=self.model_config.qk_rope_head_dim,
                layer_num=self.num_effective_layers,
                device=self.device,
                enable_memory_saver=self.server_args.enable_memory_saver,
                start_layer=self.start_layer,
                end_layer=self.end_layer,
                index_head_dim=get_nsa_index_head_dim(self.model_config.hf_config),
            )
        elif self.use_mla_backend:
            assert not is_nsa_model
            self.token_to_kv_pool = MLATokenToKVPool(
                self.max_total_num_tokens,
                page_size=self.page_size,
                dtype=self.kv_cache_dtype,
                kv_lora_rank=self.model_config.kv_lora_rank,
                qk_rope_head_dim=self.model_config.qk_rope_head_dim,
                layer_num=self.num_effective_layers,
                device=self.device,
                enable_memory_saver=self.server_args.enable_memory_saver,
                start_layer=self.start_layer,
                end_layer=self.end_layer,
            )
        elif self.server_args.enable_double_sparsity:
            self.token_to_kv_pool = DoubleSparseTokenToKVPool(
                self.max_total_num_tokens,
                page_size=self.page_size,
                dtype=self.kv_cache_dtype,
                head_num=self.model_config.get_num_kv_heads(get_attention_tp_size()),
                head_dim=self.model_config.head_dim,
                layer_num=self.num_effective_layers,
                device=self.device,
                heavy_channel_num=self.server_args.ds_heavy_channel_num,
                enable_memory_saver=self.server_args.enable_memory_saver,
                start_layer=self.start_layer,
                end_layer=self.end_layer,
            )
        else:
            if self.is_hybrid:
                self.token_to_kv_pool = SWAKVPool(
                    size=self.full_max_total_num_tokens,
                    size_swa=self.swa_max_total_num_tokens,
                    dtype=self.kv_cache_dtype,
                    head_num=self.model_config.get_num_kv_heads(
                        get_attention_tp_size()
                    ),
                    head_dim=self.model_config.head_dim,
                    swa_attention_layer_ids=self.model_config.swa_attention_layer_ids,
                    full_attention_layer_ids=self.model_config.full_attention_layer_ids,
                    enable_kvcache_transpose=False,
                    device=self.device,
                )
            elif config := self.mambaish_config:
                self.token_to_kv_pool = HybridLinearKVPool(
                    page_size=self.page_size,
                    size=self.max_total_num_tokens,
                    dtype=self.kv_cache_dtype,
                    head_num=self.model_config.get_num_kv_heads(
                        get_attention_tp_size()
                    ),
                    head_dim=self.model_config.head_dim,
                    # if draft worker, we only need 1 attention layer's kv pool
                    full_attention_layer_ids=(
                        [0] if self.is_draft_worker else config.full_attention_layer_ids
                    ),
                    enable_kvcache_transpose=False,
                    device=self.device,
                )
            elif self.server_args.attention_backend == "hybrid_lightning_attn":
                decoder_attention_types = self.model.get_decoder_attention_types()
                full_attn_layers = [
                    i
                    for i in range(len(decoder_attention_types))
                    if decoder_attention_types[i] == 1
                ]

                kwargs_for_linear_token_to_kv_pool = {
                    "size": self.max_total_num_tokens,
                    "linear_size": max_num_reqs,
                    "page_size": self.page_size,
                    "dtype": self.kv_cache_dtype,
                    "head_num": self.model_config.num_attention_heads
                    // get_attention_tp_size(),  # MHA
                    "head_dim": self.model_config.head_dim,
                    "layer_num": self.num_effective_layers - len(full_attn_layers),
                    "device": self.device,
                    "enable_memory_saver": self.server_args.enable_memory_saver,
                }
                self.token_to_kv_pool = HybridLinearKVPool(
                    page_size=self.page_size if _is_npu else 1,
                    size=self.max_total_num_tokens,
                    dtype=self.kv_cache_dtype,
                    full_attention_layer_ids=full_attn_layers,
                    head_num=self.model_config.get_num_kv_heads(
                        get_attention_tp_size()
                    ),
                    head_dim=self.model_config.head_dim,
                    device=self.device,
                    enable_memory_saver=self.server_args.enable_memory_saver,
                    layer_num=self.num_effective_layers,
                    LinearTokenToKVPoolClass=LinearTokenToKVPool,
                    kwargs_for_linear_token_to_kv_pool=kwargs_for_linear_token_to_kv_pool,
                    enable_kvcache_transpose=False,
                    start_layer=self.start_layer,
                    end_layer=self.end_layer,
                )
            else:
                self.token_to_kv_pool = MHATokenToKVPool(
                    self.max_total_num_tokens,
                    page_size=self.page_size,
                    dtype=self.kv_cache_dtype,
                    head_num=self.model_config.get_num_kv_heads(
                        get_attention_tp_size()
                    ),
                    head_dim=self.model_config.head_dim,
                    layer_num=self.num_effective_layers,
                    device=self.device,
                    enable_memory_saver=self.server_args.enable_memory_saver,
                    start_layer=self.start_layer,
                    end_layer=self.end_layer,
                    enable_kv_cache_copy=(
                        self.server_args.speculative_algorithm is not None
                    ),
                )

        # Initialize token_to_kv_pool_allocator
        need_sort = self.server_args.disaggregation_mode in ("decode", "prefill")
        if self.token_to_kv_pool_allocator is None:
            if _is_npu and (
                self.server_args.attention_backend == "ascend"
                or self.hybrid_gdn_config is not None
            ):
                self.token_to_kv_pool_allocator = AscendPagedTokenToKVPoolAllocator(
                    self.max_total_num_tokens,
                    page_size=self.page_size,
                    dtype=self.kv_cache_dtype,
                    device=self.device,
                    kvcache=self.token_to_kv_pool,
                    need_sort=need_sort,
                )
            else:
                if self.page_size == 1:
                    if self.is_hybrid:
                        self.token_to_kv_pool_allocator = SWATokenToKVPoolAllocator(
                            self.full_max_total_num_tokens,
                            self.swa_max_total_num_tokens,
                            dtype=self.kv_cache_dtype,
                            device=self.device,
                            kvcache=self.token_to_kv_pool,
                            need_sort=need_sort,
                        )
                    else:
                        self.token_to_kv_pool_allocator = TokenToKVPoolAllocator(
                            self.max_total_num_tokens,
                            dtype=self.kv_cache_dtype,
                            device=self.device,
                            kvcache=self.token_to_kv_pool,
                            need_sort=need_sort,
                        )
                else:
                    assert not self.is_hybrid
                    self.token_to_kv_pool_allocator = PagedTokenToKVPoolAllocator(
                        self.max_total_num_tokens,
                        page_size=self.page_size,
                        dtype=self.kv_cache_dtype,
                        device=self.device,
                        kvcache=self.token_to_kv_pool,
                        need_sort=need_sort,
                    )
        else:
            assert self.is_draft_worker

        logger.info(
            f"Memory pool end. "
            f"avail mem={get_available_gpu_memory(self.device, self.gpu_id):.2f} GB"
        )

    def init_cublas(self):
        """We need to run a small matmul to init cublas. Otherwise, it will raise some errors later."""
        dtype = torch.float16
        device = "cuda"
        a = torch.ones((16, 16), dtype=dtype, device=device)
        b = torch.ones((16, 16), dtype=dtype, device=device)
        c = a @ b
        return c

    def init_attention_backend(self):
        """Init attention kernel backend."""
        if self.server_args.enable_two_batch_overlap and not self.is_draft_worker:
            self.attn_backend = TboAttnBackend.init_new(self._get_attention_backend)
        else:
            self.attn_backend = self._get_attention_backend()

    def _get_attention_backend(self):
        """Init attention kernel backend."""
        self.prefill_attention_backend_str, self.decode_attention_backend_str = (
            self.server_args.get_attention_backends()
        )

        if self.decode_attention_backend_str != self.prefill_attention_backend_str:
            from sglang.srt.layers.attention.hybrid_attn_backend import (
                HybridAttnBackend,
            )

            attn_backend = HybridAttnBackend(
                self,
                decode_backend=self._get_attention_backend_from_str(
                    self.decode_attention_backend_str
                ),
                prefill_backend=self._get_attention_backend_from_str(
                    self.prefill_attention_backend_str
                ),
            )
            logger.info(
                f"Using hybrid attention backend for decode and prefill: "
                f"decode_backend={self.decode_attention_backend_str}, "
                f"prefill_backend={self.prefill_attention_backend_str}."
            )
            logger.warning(
                "Warning: Attention backend specified by --attention-backend or default backend might be overridden."
                "The feature of hybrid attention backend is experimental and unstable. Please raise an issue if you encounter any problem."
            )
        else:
            attn_backend = self._get_attention_backend_from_str(
                self.server_args.attention_backend
            )

        global_server_args_dict.update(
            {
                "decode_attention_backend": self.decode_attention_backend_str,
                "prefill_attention_backend": self.prefill_attention_backend_str,
            }
        )
        return attn_backend

    def _get_attention_backend_from_str(self, backend_str: str):
        if backend_str not in ATTENTION_BACKENDS:
            raise ValueError(f"Invalid attention backend: {backend_str}")
        full_attention_backend = ATTENTION_BACKENDS[backend_str](self)
        return attn_backend_wrapper(self, full_attention_backend)

    def init_double_sparsity_channel_config(self, selected_channel):
        selected_channel = "." + selected_channel + "_proj"
        self.sorted_channels = []
        # load channel config
        with open(self.server_args.ds_channel_config_path, "r") as f:
            channel_config = json.load(f)

        for i in range(self.start_layer, self.end_layer):
            key = "model.layers." + str(i) + ".self_attn" + selected_channel
            self.sorted_channels.append(
                torch.tensor(channel_config[key])[
                    :, : self.server_args.ds_heavy_channel_num
                ]
                .contiguous()
                .cuda()
            )

    def init_device_graphs(self):
        """Capture device graphs."""
        self.graph_runner = None
        self.graph_mem_usage = 0

        if not self.is_generation:
            # TODO: Currently, cuda graph only captures decode steps, which only exists for generation models
            return

        if self.device != "cpu" and self.server_args.disable_cuda_graph:
            return

        if self.device == "cpu" and not self.server_args.enable_torch_compile:
            return

        tic = time.perf_counter()
        before_mem = get_available_gpu_memory(self.device, self.gpu_id)
        logger.info(
            f"Capture {'cpu graph' if self.device == 'cpu' else 'cuda graph'} begin. This can take up to several minutes. avail mem={before_mem:.2f} GB"
        )
        graph_runners = defaultdict(
            lambda: CudaGraphRunner,
            {
                "cpu": CPUGraphRunner,
                "npu": NPUGraphRunner,
            },
        )
        self.graph_runner = graph_runners[self.device](self)

        after_mem = get_available_gpu_memory(self.device, self.gpu_id)
        self.graph_mem_usage = before_mem - after_mem
        logger.info(
            f"Capture {'cpu graph' if self.device == 'cpu' else 'cuda graph'} end. Time elapsed: {time.perf_counter() - tic:.2f} s. "
            f"mem usage={self.graph_mem_usage:.2f} GB. avail mem={after_mem:.2f} GB."
        )

    def init_threads_binding(self):
        omp_cpuids = os.environ.get("SGLANG_CPU_OMP_THREADS_BIND", "all")
        cpu_ids_by_node = get_cpu_ids_by_node()
        n_numa_node = len(cpu_ids_by_node)
        if omp_cpuids == "all":
            assert self.tp_size <= n_numa_node, (
                f"SGLANG_CPU_OMP_THREADS_BIND is not set, in this case, "
                f"tp_size {self.tp_size} should be smaller than or equal to number of numa node on the machine {n_numa_node}. "
                f"If you need tp_size to be larger than number of numa node, please set the CPU cores for each tp rank via SGLANG_CPU_OMP_THREADS_BIND explicitly. "
                f"For example, on a machine with 2 numa nodes, where core 0-31 are on numa node 0 and core 32-63 are on numa node 1, "
                f"it is suggested to use -tp 2 and bind tp rank 0 to core 0-31 and tp rank 1 to core 32-63. "
                f"This is the default behavior if SGLANG_CPU_OMP_THREADS_BIND is not set and it is the same as setting SGLANG_CPU_OMP_THREADS_BIND=0-31|32-63. "
                f"If you do need tp_size to be larger than the number of numa nodes, you could set SGLANG_CPU_OMP_THREADS_BIND explicitly for example SGLANG_CPU_OMP_THREADS_BIND=0-15|16-31|32-47|48-63 and run with -tp 4. "
                f"If you don't want each tp rank to use all the cores on one numa node, you could set for example SGLANG_CPU_OMP_THREADS_BIND=0-15|32-47 and run with -tp 2."
            )
            if self.tp_size < n_numa_node:
                logger.warning(
                    f"Detected the current machine has {n_numa_node} numa nodes available, but tp_size is set to {self.tp_size}, so only {self.tp_size} numa nodes are used."
                )
            self.local_omp_cpuid = cpu_ids_by_node[self.tp_rank]
        else:
            threads_bind_list = omp_cpuids.split("|")
            assert self.tp_size == len(threads_bind_list), (
                f"SGLANG_CPU_OMP_THREADS_BIND setting must be aligned with TP size parameter ({self.tp_size}). "
                f"Please double check your settings."
            )
            self.local_omp_cpuid = threads_bind_list[self.tp_rank]
            if self.tp_size > n_numa_node:
                logger.warning(
                    f"TP size ({self.tp_size})is larger than numa node number ({n_numa_node}), "
                    f"in this case the available memory amount of each rank cannot be determined in prior. "
                    f"Please set proper `--max-total-tokens` to avoid the out-of-memory error."
                )

    def apply_torch_tp(self):
        logger.info(f"Enabling torch tensor parallelism on {self.tp_size} devices.")
        from sglang.srt.layers.model_parallel import tensor_parallel

        device_mesh = torch.distributed.init_device_mesh(self.device, (self.tp_size,))
        tensor_parallel(self.model, device_mesh)

    def forward_decode(
        self,
        forward_batch: ForwardBatch,
        skip_attn_backend_init: bool = False,
        pp_proxy_tensors=None,
    ) -> LogitsProcessorOutput:
        if not skip_attn_backend_init:
            self.attn_backend.init_forward_metadata(forward_batch)
        # FIXME: add pp_proxy_tensors arg to all models
        kwargs = {}
        if self.support_pp:
            kwargs["pp_proxy_tensors"] = pp_proxy_tensors
        return self.model.forward(
            forward_batch.input_ids,
            forward_batch.positions,
            forward_batch,
            **kwargs,
        )

    def forward_extend(
        self,
        forward_batch: ForwardBatch,
        skip_attn_backend_init: bool = False,
        pp_proxy_tensors=None,
    ) -> LogitsProcessorOutput:
        if not skip_attn_backend_init:
            self.attn_backend.init_forward_metadata(forward_batch)

        kwargs = {}
        if self.support_pp:
            kwargs["pp_proxy_tensors"] = pp_proxy_tensors
        if forward_batch.input_embeds is not None:
            kwargs["input_embeds"] = forward_batch.input_embeds.bfloat16()
        if not self.is_generation:
            kwargs["get_embedding"] = True

        if self.piecewise_cuda_graph_runner is not None:
            if self.piecewise_cuda_graph_runner.can_run(forward_batch):
                return self.piecewise_cuda_graph_runner.replay(forward_batch, **kwargs)

        return self.model.forward(
            forward_batch.input_ids,
            forward_batch.positions,
            forward_batch,
            **kwargs,
        )

    def forward_idle(
        self, forward_batch: ForwardBatch, pp_proxy_tensors=None
    ) -> LogitsProcessorOutput:
        kwargs = {}
        if self.support_pp:
            kwargs["pp_proxy_tensors"] = pp_proxy_tensors
        return self.model.forward(
            forward_batch.input_ids,
            forward_batch.positions,
            forward_batch,
            **kwargs,
        )

    def forward_split_prefill(
        self,
        forward_batch: ForwardBatch,
        reinit_attn_backend: bool = False,
        forward_count: int = 1,
    ) -> LogitsProcessorOutput:
        if forward_batch.split_index == 0 or reinit_attn_backend:
            self.attn_backend.init_forward_metadata(forward_batch)
        next_split_index = min(
            forward_batch.split_index + forward_count,
            self.model_config.num_hidden_layers,
        )
        ret = self.model.forward_split_prefill(
            forward_batch.input_ids,
            forward_batch.positions,
            forward_batch,
            (forward_batch.split_index, next_split_index),
        )
        forward_batch.split_index = next_split_index
        return ret

    def forward(
        self,
        forward_batch: ForwardBatch,
        skip_attn_backend_init: bool = False,
        pp_proxy_tensors: Optional[PPProxyTensors] = None,
        reinit_attn_backend: bool = False,
        split_forward_count: int = 1,
    ) -> Tuple[Union[LogitsProcessorOutput, PPProxyTensors], bool]:
        self.forward_pass_id += 1

        with get_global_expert_distribution_recorder().with_forward_pass(
            self.forward_pass_id,
            forward_batch,
        ):
            output = self._forward_raw(
                forward_batch,
                skip_attn_backend_init,
                pp_proxy_tensors,
                reinit_attn_backend,
                split_forward_count,
            )

        if self.eplb_manager is not None:
            self.eplb_manager.on_forward_pass_end()

        return output

    def _forward_raw(
        self,
        forward_batch: ForwardBatch,
        skip_attn_backend_init: bool,
        pp_proxy_tensors: Optional[PPProxyTensors],
        reinit_attn_backend: bool = False,
        split_forward_count: int = 1,
    ) -> Tuple[Union[LogitsProcessorOutput, PPProxyTensors], bool]:
        mode_check = (
            forward_batch.forward_mode.is_cpu_graph
            if self.device == "cpu"
            else forward_batch.forward_mode.is_cuda_graph
        )
        can_run_graph = bool(
            mode_check()
            and self.graph_runner
            and self.graph_runner.can_run(forward_batch)
        )

        if can_run_graph:
            ret = self.graph_runner.replay(
                forward_batch,
                skip_attn_backend_init=skip_attn_backend_init,
                pp_proxy_tensors=pp_proxy_tensors,
            )
            return ret, can_run_graph

        # For MLP sync
        if forward_batch.global_num_tokens_cpu is not None:
            forward_batch.prepare_mlp_sync_batch(self)

        if forward_batch.forward_mode.is_decode():
            ret = self.forward_decode(
                forward_batch,
                skip_attn_backend_init=skip_attn_backend_init,
                pp_proxy_tensors=pp_proxy_tensors,
            )
        elif forward_batch.forward_mode.is_extend():
            ret = self.forward_extend(
                forward_batch,
                skip_attn_backend_init=skip_attn_backend_init,
                pp_proxy_tensors=pp_proxy_tensors,
            )
        elif forward_batch.forward_mode.is_split_prefill():
            ret = self.forward_split_prefill(
                forward_batch,
                reinit_attn_backend=reinit_attn_backend,
                forward_count=split_forward_count,
            )
        elif forward_batch.forward_mode.is_idle():
            ret = self.forward_idle(forward_batch, pp_proxy_tensors=pp_proxy_tensors)
        else:
            raise ValueError(f"Invalid forward mode: {forward_batch.forward_mode}")

        if (
            forward_batch.global_num_tokens_cpu is not None
            and self.pp_group.is_last_rank
        ):
            forward_batch.post_forward_mlp_sync_batch(ret)

        return ret, can_run_graph

    def _preprocess_logits(
        self, logits_output: LogitsProcessorOutput, sampling_info: SamplingBatchInfo
    ):
        # NOTE: In overlap mode, the function update_regex_vocab_mask (in sample)
        #       was executed after we processed last batch's results.

        # Calculate logits bias and apply it to next_token_logits.
        sampling_info.update_regex_vocab_mask()
        sampling_info.apply_logits_bias(logits_output.next_token_logits)

    def sample(
        self,
        logits_output: LogitsProcessorOutput,
        forward_batch: ForwardBatch,
    ) -> torch.Tensor:
        """Sample and compute logprobs and update logits_output.

        Args:
            logits_output: The logits output from the model forward
            forward_batch: The forward batch that generates logits_output

        Returns:
            A list of next_token_ids
        """
        # For duplex models with multiple output streams.
        if isinstance(logits_output, tuple):
            return torch.stack(
                [self.sample(values, forward_batch) for values in logits_output],
                axis=-1,
            )

        self._preprocess_logits(logits_output, forward_batch.sampling_info)
        # Sample the next tokens
        next_token_ids = self.sampler(
            logits_output,
            forward_batch.sampling_info,
            forward_batch.return_logprob,
            forward_batch.top_logprobs_nums,
            forward_batch.token_ids_logprobs,
            # For prefill, we only use the position of the last token.
            (
                forward_batch.positions
                if forward_batch.forward_mode.is_decode()
                else forward_batch.seq_lens - 1
            ),
        )
        return next_token_ids

    def compute_logprobs_only(
        self,
        logits_output: LogitsProcessorOutput,
        forward_batch: ForwardBatch,
    ) -> None:
        """
        Compute token_ids_logprobs without performing sampling.

        Optimized path for prefill-only requests that need token_ids_logprobs but don't
        require next token generation. Skips expensive sampling operations
        while still providing requested probability information.

        Args:
            logits_output: The logits output from the model forward
            forward_batch: The forward batch that generates logits_output
        """
        if not forward_batch.token_ids_logprobs:
            return

        # Preprocess logits (same as in sample method)
        self._preprocess_logits(logits_output, forward_batch.sampling_info)

        # Delegate to sampler for logprob-only computation
        # This populates logits_output with requested token probabilities
        self.sampler.compute_logprobs_only(
            logits_output,
            forward_batch.sampling_info,
            forward_batch.return_logprob,
            forward_batch.top_logprobs_nums,
            forward_batch.token_ids_logprobs,
        )

    @property
    def model_is_mrope(self) -> bool:
        """Detect if the model has "mrope" rope_scaling type.
        mrope requires keep "rope_deltas" between prompt and decoding phases."""
        rope_scaling = getattr(self.model_config.hf_text_config, "rope_scaling", {})
        if rope_scaling is None:
            return False
        is_mrope_enabled = "mrope_section" in rope_scaling
        return is_mrope_enabled

    def save_remote_model(self, url: str):
        from sglang.srt.model_loader.loader import RemoteModelLoader

        logger.info(f"Saving model to {url}")
        RemoteModelLoader.save_model(self.model, self.model_config.model_path, url)

    def save_sharded_model(
        self, path: str, pattern: Optional[str] = None, max_size: Optional[int] = None
    ):
        from sglang.srt.model_loader.loader import ShardedStateLoader

        logger.info(
            f"Save sharded model to {path} with pattern {pattern} and max_size {max_size}"
        )
        ShardedStateLoader.save_model(self.model, path, pattern, max_size)


def _model_load_weights_direct(model, named_tensors: List[Tuple[str, torch.Tensor]]):
    params_dict = dict(model.named_parameters())
    for name, tensor in named_tensors:
        default_weight_loader(params_dict[name], tensor)


def _unwrap_tensor(tensor, tp_rank, device):
    if isinstance(tensor, LocalSerializedTensor):
        tensor = tensor.get(tp_rank)
    return tensor.to(device)


@dataclass
class LocalSerializedTensor:
    """torch.Tensor that gets serialized by MultiprocessingSerializer (which only serializes a pointer and not the data).
    The i-th element in the list corresponds to i-th rank's GPU."""

    values: List[bytes]

    def get(self, rank: int):
        return MultiprocessingSerializer.deserialize(self.values[rank])<|MERGE_RESOLUTION|>--- conflicted
+++ resolved
@@ -1295,6 +1295,14 @@
             )
         elif config := self.mambaish_config:
             num_layers = len(config.full_attention_layer_ids)
+        elif (
+            self.is_hybrid_lightning
+            and getattr(self.model_config.hf_config, "layer_group_size", 0) > 1
+        ):
+            num_layers = (
+                self.num_effective_layers
+                // self.model_config.hf_config.layer_group_size
+            )
         else:
             num_layers = self.num_effective_layers
         if self.use_mla_backend:
@@ -1327,58 +1335,15 @@
         )
         if self.mambaish_config is not None:
             rest_memory = self.handle_max_mamba_cache(rest_memory)
+        elif (
+            self.is_hybrid_lightning
+            and getattr(self.model_config.hf_config, "layer_group_size", 0) > 1
+        ):
+            rest_memory = self.handle_max_lightning_attn_cache(rest_memory)
+
         max_num_token = int(rest_memory * (1 << 30) // cell_size)
         return max_num_token
 
-<<<<<<< HEAD
-    def profile_linear_max_num_token(self, total_gpu_memory: int, max_num_reqs: int):
-        available_gpu_memory = get_available_gpu_memory(
-            self.device,
-            self.gpu_id,
-            distributed=get_world_group().world_size > 1,
-            cpu_group=get_world_group().cpu_group,
-        )
-        if self.is_draft_worker:
-            num_layers = getattr(
-                self.model_config.hf_config,
-                "num_nextn_predict_layers",
-                self.num_effective_layers,
-            )
-        else:
-            num_layers = self.num_effective_layers
-
-        softmax_layer_nums = num_layers // self.model_config.hf_config.layer_group_size
-        linear_layer_nums = num_layers - softmax_layer_nums
-
-        softmax_kv_cell_size = (
-            self.model_config.get_num_kv_heads(get_attention_tp_size())
-            * self.model_config.head_dim
-            * softmax_layer_nums
-            * 2
-            * torch._utils._element_size(self.kv_cache_dtype)
-        )
-        linear_kv_cell_size = (
-            self.model_config.get_num_attention_heads(get_attention_tp_size())
-            * self.model_config.head_dim
-            * self.model_config.head_dim
-            * linear_layer_nums
-            * 4  # fp32
-        )
-        linear_kvcache_memory = 1.0 * linear_kv_cell_size * max_num_reqs / (1 << 30)
-        logger.info(
-            f"Linear cache gpu memory:{linear_kvcache_memory}GB, max_num_reqs={max_num_reqs} ."
-        )
-        rest_memory = (
-            available_gpu_memory
-            - total_gpu_memory * (1 - self.mem_fraction_static)
-            - linear_kvcache_memory
-        )
-        assert (
-            rest_memory > 4
-        ), f"rest memory {rest_memory} is not enough and less than 4GB, please reduce max_num_reqs value!"
-        max_num_token = int(rest_memory * (1 << 30) // softmax_kv_cell_size)
-        return max_num_token
-=======
     def handle_max_mamba_cache(self, total_rest_memory):
         config = self.mambaish_config
         server_args = self.server_args
@@ -1427,7 +1392,38 @@
             / (1 << 30)
         )
         return total_rest_memory - mamba_state_memory
->>>>>>> 0c0779d6
+
+    def handle_max_lightning_attn_cache(self, total_rest_memory):
+        softmax_layer_nums = (
+            self.num_effective_layers // self.model_config.hf_config.layer_group_size
+        )
+        lightning_attn_layer_nums = self.num_effective_layers - softmax_layer_nums
+
+        lightning_attn_state_cell_size = (
+            self.model_config.get_num_attention_heads(get_attention_tp_size())
+            * self.model_config.head_dim
+            * self.model_config.head_dim
+            * lightning_attn_layer_nums
+            * 4  # fp32
+        )
+        if self.server_args.max_mamba_cache_size is None:
+            if self.server_args.max_running_requests is not None:
+                self.server_args.max_mamba_cache_size = (
+                    self.server_args.max_running_requests
+                )
+            else:
+                self.server_args.max_mamba_cache_size = 512
+
+        lightning_attn_state_memory = (
+            1.0
+            * lightning_attn_state_cell_size
+            * self.server_args.max_mamba_cache_size
+            / (1 << 30)
+        )
+        logger.info(
+            f"Lightning attention cache gpu memory:{lightning_attn_state_memory}GB, max_num_reqs={self.server_args.max_mamba_cache_size} ."
+        )
+        return total_rest_memory - lightning_attn_state_memory
 
     @property
     def hybrid_gdn_config(self):
@@ -1595,14 +1591,7 @@
 
         log_info_on_rank0(logger, f"Using KV cache dtype: {self.kv_cache_dtype}")
 
-        if self.server_args.attention_backend == "hybrid_lightning_attn":
-            if max_num_reqs is None:
-                max_num_reqs = 256
-            self.max_total_num_tokens = self.profile_linear_max_num_token(
-                total_gpu_memory, max_num_reqs
-            )
-        else:
-            self.max_total_num_tokens = self.profile_max_num_token(total_gpu_memory)
+        self.max_total_num_tokens = self.profile_max_num_token(total_gpu_memory)
         if SGLANG_CI_SMALL_KV_SIZE:
             self.max_total_num_tokens = int(SGLANG_CI_SMALL_KV_SIZE)
 
@@ -1617,7 +1606,10 @@
                 4096,
             )
 
-        if self.mambaish_config is not None:
+        if (
+            self.mambaish_config is not None
+            or self.server_args.attention_backend == "hybrid_lightning_attn"
+        ):
             ratio = (
                 MAMBA_CACHE_SIZE_MAX_RUNNING_REQUESTS_RATIO
                 if not self.server_args.disable_radix_cache
@@ -1705,27 +1697,7 @@
                     enable_memory_saver=self.server_args.enable_memory_saver,
                     pre_alloc_size=pre_alloc_size,
                 )
-<<<<<<< HEAD
-            elif getattr(self.model_config.hf_config, "layer_group_size", 0) > 1:
-                self.req_to_token_pool = LingHybridLinearReqToTokenPool(
-                    size=max_num_reqs,
-                    max_context_len=self.model_config.context_len
-                    + extra_max_context_len,
-                    device=self.device,
-                    enable_memory_saver=self.server_args.enable_memory_saver,
-                )
-            elif self.is_hybrid_gdn:
-                config = self.model_config.hf_config
-                (
-                    conv_state_shape,
-                    temporal_state_shape,
-                    conv_dtype,
-                    ssm_dtype,
-                    mamba_layers,
-                ) = config.hybrid_gdn_params
-=======
             elif config := self.mambaish_config:
->>>>>>> 0c0779d6
                 self.req_to_token_pool = HybridReqToTokenPool(
                     size=max_num_reqs,
                     mamba_size=self.server_args.max_mamba_cache_size,
@@ -1735,6 +1707,17 @@
                     enable_memory_saver=self.server_args.enable_memory_saver,
                     cache_params=config.mamba2_cache_params,
                     speculative_num_draft_tokens=self.server_args.speculative_num_draft_tokens,
+                )
+            elif (
+                self.is_hybrid_lightning
+                and getattr(self.model_config.hf_config, "layer_group_size", 0) > 1
+            ):
+                self.req_to_token_pool = LingHybridLinearReqToTokenPool(
+                    size=max_num_reqs,
+                    max_context_len=self.model_config.context_len
+                    + extra_max_context_len,
+                    device=self.device,
+                    enable_memory_saver=self.server_args.enable_memory_saver,
                 )
             else:
                 self.req_to_token_pool = ReqToTokenPool(
