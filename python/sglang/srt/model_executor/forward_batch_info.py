--- conflicted
+++ resolved
@@ -98,11 +98,8 @@
                 else False
             )
             or self == ForwardMode.TARGET_VERIFY
-<<<<<<< HEAD
             or self == ForwardMode.SIMPLE_DRAFT_EXTEND
-=======
             or self == ForwardMode.SPLIT_PREFILL
->>>>>>> 691c8534
         )
 
     def is_decode(self):
@@ -126,19 +123,14 @@
     def is_target_verify(self):
         return self == ForwardMode.TARGET_VERIFY
 
-<<<<<<< HEAD
-    def is_draft_extend(self):
-        return (
-            self == ForwardMode.DRAFT_EXTEND or self == ForwardMode.SIMPLE_DRAFT_EXTEND
-        )
-=======
     def is_draft_extend(self, include_v2: bool = False):
         if include_v2:
             return (
                 self == ForwardMode.DRAFT_EXTEND_V2 or self == ForwardMode.DRAFT_EXTEND
             )
-        return self == ForwardMode.DRAFT_EXTEND
->>>>>>> 691c8534
+        return (
+            self == ForwardMode.DRAFT_EXTEND or self == ForwardMode.SIMPLE_DRAFT_EXTEND
+        )
 
     def is_draft_extend_v2(self):
         # For fixed shape logits output in v2 eagle worker
