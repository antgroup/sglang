--- conflicted
+++ resolved
@@ -60,21 +60,17 @@
 )
 from sglang.srt.mem_cache.base_prefix_cache import BasePrefixCache
 from sglang.srt.mem_cache.chunk_cache import ChunkCache, SWAChunkCache
-<<<<<<< HEAD
-from sglang.srt.mem_cache.memory_pool import (
-    HybridReqToTokenPool,
-    LingHybridLinearReqToTokenPool,
-    ReqToTokenPool,
-)
-=======
 from sglang.srt.mem_cache.common import (
     alloc_for_decode,
     alloc_for_extend,
     alloc_token_slots,
 )
 from sglang.srt.mem_cache.mamba_radix_cache import MambaRadixCache
-from sglang.srt.mem_cache.memory_pool import HybridReqToTokenPool, ReqToTokenPool
->>>>>>> 0c0779d6
+from sglang.srt.mem_cache.memory_pool import (
+    HybridReqToTokenPool,
+    LingHybridLinearReqToTokenPool,
+    ReqToTokenPool,
+)
 from sglang.srt.mem_cache.radix_cache import RadixKey
 from sglang.srt.mem_cache.swa_radix_cache import SWARadixCache
 from sglang.srt.metrics.collector import SchedulerMetricsCollector, TimeStats
@@ -1088,11 +1084,6 @@
         return len(self.reqs) == 0
 
     def alloc_req_slots(self, num_reqs: int, reqs: Optional[List[Req]] = None):
-<<<<<<< HEAD
-        if isinstance(self.req_to_token_pool, HybridReqToTokenPool) or isinstance(
-            self.req_to_token_pool, LingHybridLinearReqToTokenPool
-        ):
-=======
         if isinstance(self.req_to_token_pool, HybridReqToTokenPool):
             mamba_available_size = self.req_to_token_pool.mamba_pool.available_size()
             if mamba_available_size < num_reqs:
@@ -1101,7 +1092,8 @@
                 ):
                     mamba_num = max(0, num_reqs - mamba_available_size)
                     self.tree_cache.evict_mamba(mamba_num)
->>>>>>> 0c0779d6
+            req_pool_indices = self.req_to_token_pool.alloc(num_reqs, reqs)
+        elif isinstance(self.req_to_token_pool, LingHybridLinearReqToTokenPool):
             req_pool_indices = self.req_to_token_pool.alloc(num_reqs, reqs)
         else:
             req_pool_indices = self.req_to_token_pool.alloc(num_reqs)
