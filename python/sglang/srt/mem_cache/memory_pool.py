--- conflicted
+++ resolved
@@ -175,28 +175,9 @@
             if self.enable_custom_mem_pool
             else nullcontext()
         ):
-<<<<<<< HEAD
-            if self.is_kda_cache:
-                conv_state = [
-                    torch.zeros(
-                        size=(num_mamba_layers, size + 1) + conv_shape,
-                        dtype=conv_dtype,
-                        device=device,
-                    )
-                    for conv_shape in conv_state_shape
-                ]
-            else:
-                # assume conv_state = (dim, state_len)
-                assert conv_state_shape[0] > conv_state_shape[1] or (
-                    conv_state_shape[0] == 0 and conv_state_shape[1] == 0
-                )
-                conv_state = torch.zeros(
-                    size=(num_mamba_layers, size + 1) + conv_state_shape,
-=======
             conv_state = [
                 torch.zeros(
                     size=(num_mamba_layers, size + 1) + conv_shape,
->>>>>>> 8900f996
                     dtype=conv_dtype,
                     device=device,
                 )
