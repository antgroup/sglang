from __future__ import annotations

import logging
import threading
import time
from typing import TYPE_CHECKING

import torch

from sglang.srt.managers.cache_controller import HiCacheController
from sglang.srt.mem_cache.allocator import BaseTokenToKVPoolAllocator
from sglang.srt.mem_cache.base_prefix_cache import BasePrefixCache
from sglang.srt.mem_cache.memory_pool import (
    MHATokenToKVPool,
    MLATokenToKVPool,
    ReqToTokenPool,
)
from sglang.srt.mem_cache.memory_pool_host import (
    MHATokenToKVPoolHost,
    MLATokenToKVPoolHost,
)
from sglang.srt.server_args import ServerArgs

if TYPE_CHECKING:
    from sglang.srt.managers.schedule_batch import Req

logger = logging.getLogger(__name__)


class DecodeKVCacheOffloadManager:
    """Manage decode-side KV cache offloading lifecycle and operations."""

    def __init__(
        self,
        req_to_token_pool: ReqToTokenPool,
        token_to_kv_pool_allocator: BaseTokenToKVPoolAllocator,
        tp_group: torch.distributed.ProcessGroup,
        tree_cache: BasePrefixCache,
        server_args: ServerArgs,
    ) -> None:
        self.req_to_token_pool = req_to_token_pool
        self.token_to_kv_pool_allocator = token_to_kv_pool_allocator
        self.page_size = server_args.page_size
        self.server_args = server_args
        self.request_counter = 0
        self.tree_cache = tree_cache
        kv_cache = self.token_to_kv_pool_allocator.get_kvcache()
        if isinstance(kv_cache, MHATokenToKVPool):
            self.decode_host_mem_pool = MHATokenToKVPoolHost(
                kv_cache,
                server_args.hicache_ratio,
                server_args.hicache_size,
                self.page_size,
                server_args.hicache_mem_layout,
            )
        elif isinstance(kv_cache, MLATokenToKVPool):
            self.decode_host_mem_pool = MLATokenToKVPoolHost(
                kv_cache,
                server_args.hicache_ratio,
                server_args.hicache_size,
                self.page_size,
                server_args.hicache_mem_layout,
            )
        else:
            raise ValueError("Unsupported KV cache type for decode offload")

        self.tp_group = tp_group
        self.tp_world_size = torch.distributed.get_world_size(group=self.tp_group)

        self.cache_controller = HiCacheController(
            token_to_kv_pool_allocator=self.token_to_kv_pool_allocator,
            mem_pool_host=self.decode_host_mem_pool,
            page_size=self.page_size,
            tp_group=tp_group,
            io_backend=server_args.hicache_io_backend,
            load_cache_event=threading.Event(),
            storage_backend=server_args.hicache_storage_backend,
            model_name=server_args.served_model_name,
            storage_backend_extra_config=server_args.hicache_storage_backend_extra_config,
        )

        self.ongoing_offload = {}
        self.ongoing_backup = {}
        logger.info("Enable offload kv cache for decode side")

    def offload_kv_cache(self, req) -> bool:
        """Offload incremental KV cache for decode side."""

        if self.cache_controller is None or self.decode_host_mem_pool is None:
            return False

        if req.req_pool_idx == -1 or len(req.output_ids) == 0:
            return False

        token_indices = self.req_to_token_pool.req_to_token[req.req_pool_idx]
        if token_indices.dim() == 0 or token_indices.numel() == 0:
            return False

        # Prefill side offloads page-aligned origin_input_ids, decode side offloads the incremental part
        all_tokens = req.origin_input_ids + req.output_ids[:-1]
        prefill_offloaded_len = (
            len(req.origin_input_ids) // self.page_size * self.page_size
        )
        incremental_len = len(all_tokens) - prefill_offloaded_len
        incremental_aligned_len = incremental_len // self.page_size * self.page_size

        if incremental_aligned_len == 0:
            return False

        # Extract incremental tokens and indices
        start, end = (
            prefill_offloaded_len,
            prefill_offloaded_len + incremental_aligned_len,
        )
        incremental_tokens = all_tokens[start:end]
        incremental_indices = token_indices[start:end]

        # Early free prefill-offloaded GPU memory
        if prefill_offloaded_len > 0:
            self.token_to_kv_pool_allocator.free(token_indices[:prefill_offloaded_len])

        # Asynchronously offload incremental KV cache from device to host
        self.request_counter += 1
        ack_id = self.request_counter
        host_indices = self.cache_controller.write(
            device_indices=incremental_indices.long(),
            node_id=ack_id,
        )
        if host_indices is None:
            logger.error(f"Not enough host memory for request {req.rid}")
            return False

        self.ongoing_offload[ack_id] = (
            req,
            host_indices,
            incremental_tokens,
            time.time(),
            prefill_offloaded_len,
        )
        return True

    def check_offload_progress(self):
        """Check the progress of offload from device to host and backup from host to storage."""
        cc = self.cache_controller

        qsizes = torch.tensor(
            [
                len(cc.ack_write_queue),
                cc.ack_backup_queue.qsize(),
            ],
            dtype=torch.int,
        )
        if self.tp_world_size > 1:
            torch.distributed.all_reduce(
                qsizes, op=torch.distributed.ReduceOp.MIN, group=self.tp_group
            )

        n_write, n_backup = map(int, qsizes.tolist())
        self._check_offload_progress(n_write)
        self._check_backup_progress(n_backup)

    def _check_offload_progress(self, finish_count):
        """Check the progress of offload from device to host."""
        while finish_count > 0:
            _, finish_event, ack_list = self.cache_controller.ack_write_queue.pop(0)
            finish_event.synchronize()
            for ack_id in ack_list:
                (
                    req,
                    host_indices,
                    incremental_tokens,
                    start_time,
                    prefill_offloaded_len,
                ) = self.ongoing_offload.pop(ack_id)

                self.tree_cache.release_decode_offload_finished_req(
                    req, prefill_offloaded_len
                )
                self._trigger_backup(
                    req,
                    host_indices,
                    incremental_tokens,
                    start_time,
                    prefill_offloaded_len,
                )
            finish_count -= 1

<<<<<<< HEAD
=======
    def _release_finished_req(self, req: Req, prefill_offloaded_len: int):
        # FIXME: not sure which length to use here: kv_allocated_len or kv_committed_len
        kv_indices = self.req_to_token_pool.req_to_token[
            req.req_pool_idx, prefill_offloaded_len : req.kv_allocated_len
        ]

        # Free the incremental part of the request
        self.token_to_kv_pool_allocator.free(kv_indices)
        self.req_to_token_pool.free(req.req_pool_idx)

>>>>>>> 08c805a8
    def _check_backup_progress(self, finish_count):
        """Check the progress of backup from host to storage."""
        for _ in range(finish_count):
            storage_operation = self.cache_controller.ack_backup_queue.get()
            ack_id = storage_operation.id
            req_id, host_indices, start_time = self.ongoing_backup.pop(ack_id)

            # Release host memory
            self.decode_host_mem_pool.free(host_indices)

            logger.info(
                f"Finished backup request {req_id}, free host memory, len:{len(host_indices)}, cost time:{time.time() - start_time:.2f} seconds."
            )

    def _trigger_backup(
        self, req, host_indices, incremental_tokens, start_time, prefill_offloaded_len
    ):
        """Trigger async backup from host to storage."""
        prefill_hashes = self._compute_prefix_hash(
            req.origin_input_ids[:prefill_offloaded_len]
        )
        last_prefill_hash = prefill_hashes[-1] if prefill_offloaded_len > 0 else ""

        page_hashes = self._compute_prefix_hash(incremental_tokens, last_prefill_hash)
        ack_id = self.cache_controller.write_storage(
            host_indices,
            incremental_tokens,
            hash_value=page_hashes,
        )
        self.ongoing_backup[ack_id] = (req.rid, host_indices, start_time)

    def _compute_prefix_hash(self, tokens, prior_hash=""):
        page_hashes = []
        last_hash = prior_hash
        for offset in range(0, len(tokens), self.page_size):
            page_tokens = tokens[offset : offset + self.page_size]
            last_hash = self.cache_controller.get_hash_str(page_tokens, last_hash)
            page_hashes.append(last_hash)
        return page_hashes<|MERGE_RESOLUTION|>--- conflicted
+++ resolved
@@ -22,7 +22,7 @@
 from sglang.srt.server_args import ServerArgs
 
 if TYPE_CHECKING:
-    from sglang.srt.managers.schedule_batch import Req
+    pass
 
 logger = logging.getLogger(__name__)
 
@@ -185,19 +185,6 @@
                 )
             finish_count -= 1
 
-<<<<<<< HEAD
-=======
-    def _release_finished_req(self, req: Req, prefill_offloaded_len: int):
-        # FIXME: not sure which length to use here: kv_allocated_len or kv_committed_len
-        kv_indices = self.req_to_token_pool.req_to_token[
-            req.req_pool_idx, prefill_offloaded_len : req.kv_allocated_len
-        ]
-
-        # Free the incremental part of the request
-        self.token_to_kv_pool_allocator.free(kv_indices)
-        self.req_to_token_pool.free(req.req_pool_idx)
-
->>>>>>> 08c805a8
     def _check_backup_progress(self, finish_count):
         """Check the progress of backup from host to storage."""
         for _ in range(finish_count):
