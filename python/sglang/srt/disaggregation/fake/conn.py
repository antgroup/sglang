--- conflicted
+++ resolved
@@ -1,5 +1,5 @@
 import logging
-from typing import List, Optional, Tuple
+from typing import List, Optional
 
 import numpy as np
 import numpy.typing as npt
@@ -48,17 +48,13 @@
 
     def send(
         self,
-<<<<<<< HEAD
         kv_indices: Optional[npt.NDArray[np.int32]] = None,
+        state_indices: Optional[List[int]] = None,
         embedding_index: Optional[int] = None,
-=======
-        kv_indices: npt.NDArray[np.int32],
-        state_indices: Optional[List[int]] = None,
->>>>>>> 7bffc5dc
     ):
         self.has_sent = True
         logger.debug(
-            f"FakeKVSender send with kv_indices: {kv_indices}, state_indices: {state_indices}"
+            f"FakeKVSender send with kv_indices: {kv_indices}, state_indices: {state_indices}, embedding_index: {embedding_index}"
         )
 
     def send_embedding(
@@ -98,24 +94,15 @@
 
     def init(
         self,
-<<<<<<< HEAD
         kv_indices: Optional[list[int]] = None,
         aux_index: Optional[int] = None,
+        state_indices: Optional[List[int]] = None,
         embedding_indices: Optional[list[int]] = None,
         allocated_tokens: Optional[int] = None,
     ):
         self.has_init = True
         logger.debug(
             f"FakeKVReceiver init with kv_indices: {kv_indices}, aux_index: {aux_index}, embedding_indices: {embedding_indices}, allocated_tokens: {allocated_tokens}"
-=======
-        kv_indices: list[int],
-        aux_index: Optional[int] = None,
-        state_indices: Optional[List[int]] = None,
-    ):
-        self.has_init = True
-        logger.debug(
-            f"FakeKVReceiver init with kv_indices: {kv_indices}, aux_index: {aux_index}, state_indices: {state_indices}"
->>>>>>> 7bffc5dc
         )
 
     def failure_exception(self):
