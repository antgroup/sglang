# Copyright 2023-2024 SGLang Team
# Licensed under the Apache License, Version 2.0 (the "License");
# you may not use this file except in compliance with the License.
# You may obtain a copy of the License at
#
#     http://www.apache.org/licenses/LICENSE-2.0
#
# Unless required by applicable law or agreed to in writing, software
# distributed under the License is distributed on an "AS IS" BASIS,
# WITHOUT WARRANTIES OR CONDITIONS OF ANY KIND, either express or implied.
# See the License for the specific language governing permissions and
# limitations under the License.
# ==============================================================================

# Adapted from
# https://github.com/vllm-project/vllm/blob/main/vllm/model_executor/models/qwen2_moe.py
"""Inference-only Qwen2MoE model compatible with HuggingFace weights."""

import logging
from contextlib import nullcontext
from typing import Any, Dict, Iterable, List, Optional, Tuple, Union

import torch
import torch.nn.functional as F
from torch import nn
from transformers import PretrainedConfig

from sglang.srt.distributed import (
    get_moe_expert_parallel_world_size,
    get_pp_group,
    get_tensor_model_parallel_world_size,
    tensor_model_parallel_all_reduce,
)
from sglang.srt.eplb.expert_distribution import get_global_expert_distribution_recorder
from sglang.srt.eplb.expert_location import ModelConfigForExpertLocation
from sglang.srt.eplb.expert_location_dispatch import ExpertLocationDispatchInfo
from sglang.srt.layers.activation import SiluAndMul
from sglang.srt.layers.communicator import (
    LayerCommunicator,
    LayerScatterModes,
    ScatterMode,
)
from sglang.srt.layers.dp_attention import (
    get_attention_tp_rank,
    get_attention_tp_size,
    is_dp_attention_enabled,
)
from sglang.srt.layers.layernorm import RMSNorm
from sglang.srt.layers.linear import (
    MergedColumnParallelLinear,
    QKVParallelLinear,
    ReplicatedLinear,
    RowParallelLinear,
)
from sglang.srt.layers.logits_processor import LogitsProcessor
from sglang.srt.layers.moe import get_moe_a2a_backend
from sglang.srt.layers.moe.ep_moe.layer import get_moe_impl_class
from sglang.srt.layers.moe.fused_moe_triton import FusedMoE
from sglang.srt.layers.moe.topk import TopK
from sglang.srt.layers.quantization.base_config import QuantizationConfig
from sglang.srt.layers.radix_attention import RadixAttention
from sglang.srt.layers.rotary_embedding import get_rope
from sglang.srt.layers.utils import PPMissingLayer, get_layer_id
from sglang.srt.layers.vocab_parallel_embedding import (
    ParallelLMHead,
    VocabParallelEmbedding,
)
from sglang.srt.model_executor.cuda_graph_runner import get_is_capture_mode
from sglang.srt.model_executor.forward_batch_info import ForwardBatch, PPProxyTensors
from sglang.srt.model_loader.weight_utils import default_weight_loader
from sglang.srt.server_args import get_global_server_args
from sglang.srt.two_batch_overlap import model_forward_maybe_tbo
from sglang.srt.utils import add_prefix, is_cuda, make_layers

logger = logging.getLogger(__name__)

_is_cuda = is_cuda()


class Qwen2MoeMLP(nn.Module):
    def __init__(
        self,
        hidden_size: int,
        intermediate_size: int,
        hidden_act: str,
        quant_config: Optional[QuantizationConfig] = None,
        reduce_results: bool = True,
        prefix: str = "",
        tp_rank: Optional[int] = None,
        tp_size: Optional[int] = None,
    ) -> None:
        super().__init__()
        self.gate_up_proj = MergedColumnParallelLinear(
            hidden_size,
            [intermediate_size] * 2,
            bias=False,
            quant_config=quant_config,
            prefix=add_prefix("gate_up_proj", prefix),
            tp_rank=tp_rank,
            tp_size=tp_size,
        )
        self.down_proj = RowParallelLinear(
            intermediate_size,
            hidden_size,
            bias=False,
            quant_config=quant_config,
            reduce_results=reduce_results,
            prefix=add_prefix("down_proj", prefix),
            tp_rank=tp_rank,
            tp_size=tp_size,
        )
        if hidden_act != "silu":
            raise ValueError(
                f"Unsupported activation: {hidden_act}. Only silu is supported for now."
            )
        self.act_fn = SiluAndMul()

    def forward(
        self,
        x,
        should_allreduce_fusion: bool = False,
        use_reduce_scatter: bool = False,
    ):
        gate_up, _ = self.gate_up_proj(x)
        x = self.act_fn(gate_up)
        x, _ = self.down_proj(
            x, skip_all_reduce=should_allreduce_fusion or use_reduce_scatter
        )
        return x


class Qwen2MoeSparseMoeBlock(nn.Module):
    def __init__(
        self,
        layer_id: int,
        config: PretrainedConfig,
        quant_config: Optional[QuantizationConfig] = None,
        alt_stream: Optional[torch.cuda.Stream] = None,
        prefix: str = "",
    ):
        super().__init__()
        self.tp_size = get_tensor_model_parallel_world_size()
        self.layer_id = layer_id
        self.alt_stream = alt_stream
        if self.tp_size > config.num_experts:
            raise ValueError(
                f"Tensor parallel size {self.tp_size} is greater than "
                f"the number of experts {config.num_experts}."
            )

        self.topk = TopK(
            top_k=config.num_experts_per_tok,
            renormalize=config.norm_topk_prob,
        )

        self.experts = get_moe_impl_class(quant_config)(
            layer_id=self.layer_id,
            top_k=config.num_experts_per_tok,
            num_experts=config.num_experts
            + get_global_server_args().ep_num_redundant_experts,
            hidden_size=config.hidden_size,
            intermediate_size=config.moe_intermediate_size,
            quant_config=quant_config,
            prefix=add_prefix("experts", prefix),
        )

        self.gate = ReplicatedLinear(
            config.hidden_size,
            config.num_experts,
            bias=False,
            quant_config=None,
            prefix=add_prefix("gate", prefix),
        )
        if config.shared_expert_intermediate_size > 0:
            self.shared_expert = Qwen2MoeMLP(
                hidden_size=config.hidden_size,
                intermediate_size=config.shared_expert_intermediate_size,
                hidden_act=config.hidden_act,
                quant_config=quant_config,
                reduce_results=False,
                prefix=add_prefix("shared_expert", prefix),
                **(
                    dict(tp_rank=0, tp_size=1)
                    if get_moe_a2a_backend().is_deepep()
                    else {}
                ),
            )
        else:
            self.shared_expert = None
        self.shared_expert_gate = torch.nn.Linear(config.hidden_size, 1, bias=False)

        if get_moe_a2a_backend().is_deepep():
            # TODO: we will support tp < ep in the future
            self.ep_size = get_moe_expert_parallel_world_size()
            self.num_experts = (
                config.num_experts + get_global_server_args().ep_num_redundant_experts
            )
            self.top_k = config.num_experts_per_tok

    def get_moe_weights(self):
        return [
            x.data
            for name, x in self.experts.named_parameters()
            if name not in ["correction_bias"]
        ]

    def _forward_shared_experts(self, hidden_states: torch.Tensor):
        shared_output = None
        if self.shared_expert is not None:
            shared_output = self.shared_expert(hidden_states)
            if self.shared_expert_gate is not None:
                shared_output = (
                    F.sigmoid(self.shared_expert_gate(hidden_states)) * shared_output
                )
        return shared_output

    def _forward_deepep(self, hidden_states: torch.Tensor, forward_batch: ForwardBatch):
        shared_output = None
        if hidden_states.shape[0] > 0:
            # router_logits: (num_tokens, n_experts)
            router_logits, _ = self.gate(hidden_states)
            shared_output = self._forward_shared_experts(hidden_states)
            topk_output = self.topk(
                hidden_states,
                router_logits,
                num_token_non_padded=forward_batch.num_token_non_padded,
                expert_location_dispatch_info=ExpertLocationDispatchInfo.init_new(
                    layer_id=self.layer_id,
                ),
            )
        else:
            topk_output = self.topk.empty_topk_output(hidden_states.device)
        final_hidden_states = self.experts(
            hidden_states=hidden_states,
            topk_output=topk_output,
        )

        if shared_output is not None:
            final_hidden_states.add_(shared_output)

        return final_hidden_states

    def _forward_router_experts(self, hidden_states: torch.Tensor):
        # router_logits: (num_tokens, n_experts)
        router_logits, _ = self.gate(hidden_states)
        topk_output = self.topk(hidden_states, router_logits)
        return self.experts(hidden_states, topk_output)

    def forward_normal_dual_stream(
        self,
        hidden_states: torch.Tensor,
    ) -> torch.Tensor:
        current_stream = torch.cuda.current_stream()
        self.alt_stream.wait_stream(current_stream)
        shared_output = self._forward_shared_experts(hidden_states.clone())

        with torch.cuda.stream(self.alt_stream):
            router_output = self._forward_router_experts(hidden_states)

        current_stream.wait_stream(self.alt_stream)

        return router_output, shared_output

    def forward(
        self,
        hidden_states: torch.Tensor,
        forward_batch: Optional[ForwardBatch] = None,
        use_reduce_scatter: bool = False,
    ) -> torch.Tensor:
        num_tokens, hidden_dim = hidden_states.shape
        hidden_states = hidden_states.view(-1, hidden_dim)

        if get_moe_a2a_backend().is_deepep():
            return self._forward_deepep(hidden_states, forward_batch)

        DUAL_STREAM_TOKEN_THRESHOLD = 1024
        if (
            self.alt_stream is not None
            and hidden_states.shape[0] > 0
            and hidden_states.shape[0] <= DUAL_STREAM_TOKEN_THRESHOLD
            and get_is_capture_mode()
        ):
            final_hidden_states, shared_output = self.forward_normal_dual_stream(
                hidden_states
            )
        else:
            shared_output = self._forward_shared_experts(hidden_states)
            final_hidden_states = self._forward_router_experts(hidden_states)

        if shared_output is not None:
            final_hidden_states = final_hidden_states + shared_output
        if self.tp_size > 1 and not use_reduce_scatter:
            final_hidden_states = tensor_model_parallel_all_reduce(final_hidden_states)

        return final_hidden_states.view(num_tokens, hidden_dim)


class Qwen2MoeAttention(nn.Module):
    def __init__(
        self,
        hidden_size: int,
        num_heads: int,
        num_kv_heads: int,
        layer_id: int = 0,
        rope_theta: float = 10000,
        rope_scaling: Optional[Dict[str, Any]] = None,
        max_position_embeddings: int = 8192,
        qkv_bias: int = True,
        quant_config: Optional[QuantizationConfig] = None,
        dual_chunk_attention_config: Optional[dict[str, Any]] = None,
        prefix: str = "",
    ) -> None:
        super().__init__()
        self.hidden_size = hidden_size

        attn_tp_rank = get_attention_tp_rank()
        attn_tp_size = get_attention_tp_size()

        self.total_num_heads = num_heads
        assert self.total_num_heads % attn_tp_size == 0
        self.num_heads = self.total_num_heads // attn_tp_size
        self.total_num_kv_heads = num_kv_heads
        if self.total_num_kv_heads >= attn_tp_size:
            # Number of KV heads is greater than TP size, so we partition
            # the KV heads across multiple tensor parallel GPUs.
            assert self.total_num_kv_heads % attn_tp_size == 0
        else:
            # Number of KV heads is less than TP size, so we replicate
            # the KV heads across multiple tensor parallel GPUs.
            assert attn_tp_size % self.total_num_kv_heads == 0
        self.num_kv_heads = max(1, self.total_num_kv_heads // attn_tp_size)
        self.head_dim = hidden_size // self.total_num_heads
        self.q_size = self.num_heads * self.head_dim
        self.kv_size = self.num_kv_heads * self.head_dim
        self.scaling = self.head_dim**-0.5
        self.rope_theta = rope_theta
        self.max_position_embeddings = max_position_embeddings

        self.qkv_proj = QKVParallelLinear(
            hidden_size,
            self.head_dim,
            self.total_num_heads,
            self.total_num_kv_heads,
            bias=qkv_bias,
            quant_config=quant_config,
            tp_rank=attn_tp_rank,
            tp_size=attn_tp_size,
            prefix=add_prefix("qkv_proj", prefix),
        )

        self.o_proj = RowParallelLinear(
            self.total_num_heads * self.head_dim,
            hidden_size,
            bias=False,
            quant_config=quant_config,
            tp_rank=attn_tp_rank,
            tp_size=attn_tp_size,
            reduce_results=False,
            prefix=add_prefix("o_proj", prefix),
        )

        self.rotary_emb = get_rope(
            self.head_dim,
            rotary_dim=self.head_dim,
            max_position=max_position_embeddings,
            base=rope_theta,
            rope_scaling=rope_scaling,
            dual_chunk_attention_config=dual_chunk_attention_config,
        )
        self.attn = RadixAttention(
            self.num_heads,
            self.head_dim,
            self.scaling,
            num_kv_heads=self.num_kv_heads,
            layer_id=layer_id,
            quant_config=quant_config,
            prefix=add_prefix("attn", prefix),
        )

    def forward(
        self,
        positions: torch.Tensor,
        hidden_states: torch.Tensor,
        forward_batch: ForwardBatch,
    ) -> torch.Tensor:
        qkv, _ = self.qkv_proj(hidden_states)
        q, k, v = qkv.split([self.q_size, self.kv_size, self.kv_size], dim=-1)
        q, k = self.rotary_emb(positions, q, k)
        attn_output = self.attn(q, k, v, forward_batch)
        output, _ = self.o_proj(attn_output)
        return output


class Qwen2MoeDecoderLayer(nn.Module):
    def __init__(
        self,
        config: PretrainedConfig,
        layer_id: int,
        quant_config: Optional[QuantizationConfig] = None,
        prefix: str = "",
        alt_stream: Optional[torch.cuda.Stream] = None,
    ) -> None:
        super().__init__()
        self.config = config
        self.hidden_size = config.hidden_size
        rope_theta = getattr(config, "rope_theta", 10000)
        rope_scaling = getattr(config, "rope_scaling", None)
        max_position_embeddings = getattr(config, "max_position_embeddings", 8192)
        qkv_bias = getattr(config, "qkv_bias", True)
        dual_chunk_attention_config = getattr(
            config, "dual_chunk_attention_config", None
        )
        self.self_attn = Qwen2MoeAttention(
            hidden_size=self.hidden_size,
            num_heads=config.num_attention_heads,
            num_kv_heads=config.num_key_value_heads,
            layer_id=layer_id,
            rope_theta=rope_theta,
            rope_scaling=rope_scaling,
            max_position_embeddings=max_position_embeddings,
            quant_config=quant_config,
            dual_chunk_attention_config=dual_chunk_attention_config,
            qkv_bias=qkv_bias,
            prefix=add_prefix("self_attn", prefix),
        )

        self.layer_id = layer_id

        self.attn_tp_size = get_attention_tp_size()
        self.attn_tp_rank = get_attention_tp_rank()

        # Qwen2MoE all layers are sparse and have no nextn now
        self.is_layer_sparse = True
        is_previous_layer_sparse = True

        self.layer_scatter_modes = LayerScatterModes.init_new(
            layer_id=layer_id,
            num_layers=config.num_hidden_layers,
            is_layer_sparse=self.is_layer_sparse,
            is_previous_layer_sparse=is_previous_layer_sparse,
        )

        if self.is_layer_sparse:
            self.mlp = Qwen2MoeSparseMoeBlock(
                layer_id=layer_id,
                config=config,
                quant_config=quant_config,
                alt_stream=alt_stream,
                prefix=add_prefix("mlp", prefix),
            )
        else:
            self.mlp = Qwen2MoeMLP(
                hidden_size=config.hidden_size,
                intermediate_size=config.intermediate_size,
                hidden_act=config.hidden_act,
                quant_config=quant_config,
                prefix=add_prefix("mlp", prefix),
            )
        self.input_layernorm = RMSNorm(config.hidden_size, eps=config.rms_norm_eps)
        self.post_attention_layernorm = RMSNorm(
            config.hidden_size, eps=config.rms_norm_eps
        )
        self.layer_communicator = LayerCommunicator(
            layer_scatter_modes=self.layer_scatter_modes,
            input_layernorm=self.input_layernorm,
            post_attention_layernorm=self.post_attention_layernorm,
            allow_reduce_scatter=True,
        )

    def forward(
        self,
        positions: torch.Tensor,
        hidden_states: torch.Tensor,
        forward_batch: ForwardBatch,
        residual: Optional[torch.Tensor],
        captured_last_layer_outputs: Optional[List[torch.Tensor]] = None,
    ) -> Tuple[torch.Tensor, torch.Tensor]:

        hidden_states, residual = (
            self.layer_communicator.prepare_attn_and_capture_last_layer_outputs(
                hidden_states,
                residual,
                forward_batch,
                captured_last_layer_outputs=captured_last_layer_outputs,
            )
        )

        if hidden_states.shape[0] != 0:
            hidden_states = self.self_attn(
                positions=positions,
                hidden_states=hidden_states,
                forward_batch=forward_batch,
            )

        hidden_states, residual = self.layer_communicator.prepare_mlp(
            hidden_states, residual, forward_batch
        )

        # For DP with padding, reduce scatter can be used instead of all-reduce.
        use_reduce_scatter = self.layer_communicator.should_use_reduce_scatter(
            forward_batch
        )

        hidden_states = self.mlp(hidden_states, forward_batch, use_reduce_scatter)

        hidden_states, residual = self.layer_communicator.postprocess_layer(
            hidden_states, residual, forward_batch
        )

        return hidden_states, residual


class Qwen2MoeModel(nn.Module):
    def __init__(
        self,
        config: PretrainedConfig,
        quant_config: Optional[QuantizationConfig] = None,
        prefix: str = "",
        decoder_layer_type: type[nn.Module] = Qwen2MoeDecoderLayer,
        alt_stream: Optional[torch.cuda.Stream] = None,
    ) -> None:
        super().__init__()
        self.config = config

        self.padding_idx = config.pad_token_id
        self.vocab_size = config.vocab_size
        self.pp_group = get_pp_group()

        if self.pp_group.is_first_rank:
            self.embed_tokens = VocabParallelEmbedding(
                config.vocab_size,
                config.hidden_size,
                enable_tp=not is_dp_attention_enabled(),
                prefix=add_prefix("embed_tokens", prefix),
            )
        else:
            self.embed_tokens = PPMissingLayer()

        # Use the provided decoder layer type or default to Qwen2MoeDecoderLayer
        decoder_layer_type = decoder_layer_type or Qwen2MoeDecoderLayer
        self.layers, self.start_layer, self.end_layer = make_layers(
            config.num_hidden_layers,
            lambda idx, prefix: decoder_layer_type(
                layer_id=idx,
                config=config,
                quant_config=quant_config,
                prefix=prefix,
                alt_stream=alt_stream,
            ),
            pp_rank=self.pp_group.rank_in_group,
            pp_size=self.pp_group.world_size,
            prefix=add_prefix("layers", prefix),
        )
        if self.pp_group.is_last_rank:
            self.norm = RMSNorm(config.hidden_size, eps=config.rms_norm_eps)
        else:
            self.norm = PPMissingLayer(return_tuple=True)

        # For EAGLE3 support
        self.layers_to_capture = []

<<<<<<< HEAD
    def _process_layer_output(
        self,
        layer_idx: int,
        hidden_states: torch.Tensor,
        residual: torch.Tensor,
        **kwargs,
    ) -> tuple[torch.Tensor, torch.Tensor]:
        """Hook for subclasses to process layer output.

        Can be overridden by subclasses (e.g., for deepstack processing).
        Default implementation does nothing.
        """
        return hidden_states, residual
=======
    def set_eagle3_layers_to_capture(self, layers_to_capture: List[int]):
        self.layers_to_capture = layers_to_capture
        for layer_id in self.layers_to_capture:
            setattr(self.layers[layer_id], "_is_layer_to_capture", True)
>>>>>>> 7bffc5dc

    def forward(
        self,
        input_ids: torch.Tensor,
        positions: torch.Tensor,
        forward_batch: ForwardBatch,
        input_embeds: torch.Tensor = None,
        pp_proxy_tensors: Optional[PPProxyTensors] = None,
        **kwargs,  # For subclass extensions (e.g., input_deepstack_embeds)
    ) -> Union[torch.Tensor, PPProxyTensors]:
        if self.pp_group.is_first_rank:
            if input_embeds is None:
                hidden_states = self.embed_tokens(input_ids)
            else:
                hidden_states = input_embeds
            residual = None
        else:
            assert pp_proxy_tensors is not None
            hidden_states = pp_proxy_tensors["hidden_states"]
            residual = pp_proxy_tensors["residual"]

        aux_hidden_states = []
        if forward_batch.can_run_tbo:
            hidden_states, residual = model_forward_maybe_tbo(
                layers=self.layers,
                enable_tbo=True,
                input_data_scatter_mode=ScatterMode.model_input_output(),
                positions=positions,
                forward_batch=forward_batch,
                hidden_states=hidden_states,
                residual=residual,
            )
        else:
            for i in range(self.start_layer, self.end_layer):
                ctx = (
                    nullcontext()
                    if get_global_server_args().enable_piecewise_cuda_graph
                    else get_global_expert_distribution_recorder().with_current_layer(i)
                )
                with ctx:
                    layer = self.layers[i]
                    hidden_states, residual = layer(
                        positions,
                        hidden_states,
                        forward_batch,
                        residual,
                        captured_last_layer_outputs=(
                            aux_hidden_states
                            if getattr(layer, "_is_layer_to_capture", False)
                            else None
                        ),
                    )
                    # Allow subclasses to process layer output (e.g., add deepstack)
                    hidden_states, residual = self._process_layer_output(
                        i, hidden_states, residual
                    )
        if not self.pp_group.is_last_rank:
            return PPProxyTensors(
                {
                    "hidden_states": hidden_states,
                    "residual": residual,
                }
            )
        else:
            if hidden_states.shape[0] != 0:
                if residual is None:
                    hidden_states = self.norm(hidden_states)
                else:
                    hidden_states, _ = self.norm(hidden_states, residual)

        if len(aux_hidden_states) == 0:
            return hidden_states

        return hidden_states, aux_hidden_states


class Qwen2MoeForCausalLM(nn.Module):
    fall_back_to_pt_during_load = False

    def __init__(
        self,
        config: PretrainedConfig,
        quant_config: Optional[QuantizationConfig] = None,
        prefix: str = "",
    ) -> None:
        super().__init__()
        self.pp_group = get_pp_group()
        self.config = config
        self.quant_config = quant_config
        alt_stream = torch.cuda.Stream() if _is_cuda else None
        self.model = Qwen2MoeModel(
            config,
            quant_config,
            prefix=add_prefix("model", prefix),
            alt_stream=alt_stream,
        )
        self.lm_head = ParallelLMHead(
            config.vocab_size,
            config.hidden_size,
            quant_config=quant_config,
            prefix=add_prefix("lm_head", prefix),
            use_attn_tp_group=get_global_server_args().enable_dp_lm_head,
        )
        self.logits_processor = LogitsProcessor(config)
        # For EAGLE3 support
        self.capture_aux_hidden_states = False

    @torch.no_grad()
    def forward(
        self,
        input_ids: torch.Tensor,
        positions: torch.Tensor,
        forward_batch: ForwardBatch,
        input_embeds: torch.Tensor = None,
        pp_proxy_tensors: Optional[PPProxyTensors] = None,
    ) -> torch.Tensor:
        hidden_states = self.model(
            input_ids,
            positions,
            forward_batch,
            input_embeds,
            pp_proxy_tensors=pp_proxy_tensors,
        )
        aux_hidden_states = None
        if self.capture_aux_hidden_states:
            hidden_states, aux_hidden_states = hidden_states
        if self.pp_group.is_last_rank:
            return self.logits_processor(
                input_ids, hidden_states, self.lm_head, forward_batch, aux_hidden_states
            )
        else:
            return hidden_states

    @torch.no_grad()
    def forward_split_prefill(
        self,
        input_ids: torch.Tensor,
        positions: torch.Tensor,
        forward_batch: ForwardBatch,
        split_interval: Tuple[int, int],  # [start, end) 0-based
        input_embeds: torch.Tensor = None,
    ):
        start, end = split_interval
        # embed
        if start == 0:
            if input_embeds is None:
                forward_batch.hidden_states = self.model.embed_tokens(input_ids)
            else:
                forward_batch.hidden_states = input_embeds

        # decoder layer
        for i in range(start, end):
            with get_global_expert_distribution_recorder().with_current_layer(i):
                layer = self.model.layers[i]
                forward_batch.hidden_states, forward_batch.residual = layer(
                    positions,
                    forward_batch.hidden_states,
                    forward_batch,
                    forward_batch.residual,
                )

        if end == self.model.config.num_hidden_layers:
            # norm
            hidden_states, _ = self.model.norm(
                forward_batch.hidden_states, forward_batch.residual
            )
            forward_batch.hidden_states = hidden_states
            # logits process
            result = self.logits_processor(
                input_ids, forward_batch.hidden_states, self.lm_head, forward_batch
            )
        else:
            result = None

        return result

    @property
    def start_layer(self):
        return self.model.start_layer

    @property
    def end_layer(self):
        return self.model.end_layer

    def load_weights(self, weights: Iterable[Tuple[str, torch.Tensor]]):
        stacked_params_mapping = [
            # (param_name, shard_name, shard_id)
            ("qkv_proj", "q_proj", "q"),
            ("qkv_proj", "k_proj", "k"),
            ("qkv_proj", "v_proj", "v"),
            ("gate_up_proj", "gate_proj", 0),
            ("gate_up_proj", "up_proj", 1),
        ]

        expert_params_mapping = FusedMoE.make_expert_params_mapping(
            ckpt_gate_proj_name="gate_proj",
            ckpt_down_proj_name="down_proj",
            ckpt_up_proj_name="up_proj",
            num_experts=self.config.num_experts,
        )

        params_dict = dict(self.named_parameters())
        for name, loaded_weight in weights:
            layer_id = get_layer_id(name)
            if (
                layer_id is not None
                and hasattr(self.model, "start_layer")
                and (
                    layer_id < self.model.start_layer
                    or layer_id >= self.model.end_layer
                )
            ):
                continue
            if "rotary_emb.inv_freq" in name:
                continue
            for param_name, weight_name, shard_id in stacked_params_mapping:
                # Skip non-stacked layers and experts (experts handled below).
                if weight_name not in name:
                    continue
                # We have mlp.experts[0].gate_proj in the checkpoint.
                # Since we handle the experts below in expert_params_mapping,
                # we need to skip here BEFORE we update the name, otherwise
                # name will be updated to mlp.experts[0].gate_up_proj, which
                # will then be updated below in expert_params_mapping
                # for mlp.experts[0].gate_gate_up_proj, which breaks load.
                if "mlp.experts" in name:
                    continue
                name = name.replace(weight_name, param_name)
                # Skip loading extra bias for GPTQ models.
                if name.endswith(".bias") and name not in params_dict:
                    continue
                if name not in params_dict:
                    continue

                param = params_dict[name]
                weight_loader = param.weight_loader
                weight_loader(param, loaded_weight, shard_id)
                break
            else:
                for mapping in expert_params_mapping:
                    param_name, weight_name, expert_id, shard_id = mapping
                    if weight_name not in name:
                        continue
                    name = name.replace(weight_name, param_name)
                    param = params_dict[name]
                    weight_loader = param.weight_loader
                    weight_loader(
                        param,
                        loaded_weight,
                        name,
                        shard_id=shard_id,
                        expert_id=expert_id,
                    )
                    break
                else:
                    # Skip loading extra bias for GPTQ models.
                    if name.endswith(".bias") and name not in params_dict:
                        continue
                    if name not in params_dict:
                        continue

                    if name in params_dict.keys():
                        param = params_dict[name]
                        weight_loader = getattr(
                            param, "weight_loader", default_weight_loader
                        )
                        weight_loader(param, loaded_weight)
                    else:
                        logger.warning(f"Parameter {name} not found in params_dict")

    @classmethod
    def get_model_config_for_expert_location(cls, config):
        return ModelConfigForExpertLocation(
            num_layers=config.num_hidden_layers,
            num_logical_experts=config.num_experts,
            num_groups=None,
        )

    def set_eagle3_layers_to_capture(self, layer_ids: Optional[List[int]] = None):
        if not self.pp_group.is_last_rank:
            return

        self.capture_aux_hidden_states = True
        if layer_ids is None:
            num_layers = self.config.num_hidden_layers
            self.model.set_eagle3_layers_to_capture(
                [
                    2,
                    num_layers // 2,
                    num_layers - 3,
                ]
            )  # Specific layers for EAGLE3 support
        else:
            self.model.set_eagle3_layers_to_capture([val + 1 for val in layer_ids])


EntryClass = Qwen2MoeForCausalLM<|MERGE_RESOLUTION|>--- conflicted
+++ resolved
@@ -559,7 +559,11 @@
         # For EAGLE3 support
         self.layers_to_capture = []
 
-<<<<<<< HEAD
+    def set_eagle3_layers_to_capture(self, layers_to_capture: List[int]):
+        self.layers_to_capture = layers_to_capture
+        for layer_id in self.layers_to_capture:
+            setattr(self.layers[layer_id], "_is_layer_to_capture", True)
+
     def _process_layer_output(
         self,
         layer_idx: int,
@@ -573,12 +577,6 @@
         Default implementation does nothing.
         """
         return hidden_states, residual
-=======
-    def set_eagle3_layers_to_capture(self, layers_to_capture: List[int]):
-        self.layers_to_capture = layers_to_capture
-        for layer_id in self.layers_to_capture:
-            setattr(self.layers[layer_id], "_is_layer_to_capture", True)
->>>>>>> 7bffc5dc
 
     def forward(
         self,
