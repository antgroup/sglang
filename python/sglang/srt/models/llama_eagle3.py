--- conflicted
+++ resolved
@@ -29,12 +29,8 @@
 # https://github.com/SafeAILab/EAGLE/blob/main/eagle/model/cnets.py
 """Inference-only LLaMA-EAGLE model compatible with HuggingFace weights."""
 
-<<<<<<< HEAD
+import copy
 from typing import Any, Dict, Iterable, Optional, Tuple
-=======
-import copy
-from typing import Iterable, Optional, Tuple
->>>>>>> 34c286b8
 
 import torch
 from torch import nn
