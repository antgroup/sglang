# Copyright 2025 Qwen Team
# Copyright 2025 SGLang Team
# Licensed under the Apache License, Version 2.0 (the "License");
# you may not use this file except in compliance with the License.
# You may obtain a copy of the License at
#
#     http://www.apache.org/licenses/LICENSE-2.0
#
# Unless required by applicable law or agreed to in writing, software
# distributed under the License is distributed on an "AS IS" BASIS,
# WITHOUT WARRANTIES OR CONDITIONS OF ANY KIND, either express or implied.
# See the License for the specific language governing permissions and
# limitations under the License.
# ==============================================================================
"""Inference-only Qwen3-VL model compatible with HuggingFace weights."""
import logging
import re
from functools import lru_cache
from typing import Iterable, Optional, Tuple, Union

import torch
import torch.nn as nn

from sglang.srt.configs.qwen3_vl import Qwen3VLMoeConfig, Qwen3VLMoeTextConfig
from sglang.srt.distributed import (
    get_moe_expert_parallel_world_size,
    get_tensor_model_parallel_rank,
)
from sglang.srt.layers.moe.fused_moe_triton.layer import FusedMoE
<<<<<<< HEAD
from sglang.srt.layers.pooler import EmbeddingPoolerOutput, Pooler, PoolingType
from sglang.srt.layers.quantization.base_config import QuantizationConfig
from sglang.srt.layers.vocab_parallel_embedding import (
    ParallelLMHead,
    VocabParallelEmbedding,
)
from sglang.srt.managers.mm_utils import general_mm_embed_routine
from sglang.srt.managers.schedule_batch import MultimodalDataItem
=======
from sglang.srt.layers.quantization.base_config import QuantizationConfig
>>>>>>> 7bffc5dc
from sglang.srt.model_executor.forward_batch_info import ForwardBatch, PPProxyTensors
from sglang.srt.model_loader.weight_utils import default_weight_loader
from sglang.srt.models.qwen3_moe import Qwen3MoeModel
from sglang.srt.models.qwen3_vl import Qwen3VLForConditionalGeneration
from sglang.srt.utils.hf_transformers_utils import get_processor

logger = logging.getLogger(__name__)

cached_get_processor = lru_cache(get_processor)


<<<<<<< HEAD
class Qwen3VLMoeForConditionalGeneration(Qwen3VLForConditionalGeneration):
    def __init__(
        self,
        *,
        config: Qwen3VLMoeConfig,
        quant_config: Optional[QuantizationConfig] = None,
        prefix: str = "",
    ):
        super(Qwen3VLForConditionalGeneration, self).__init__()
        self.config = config

        self.visual = Qwen3_VisionTransformer(
            config.vision_config,
            norm_eps=getattr(config, "rms_norm_eps", 1e-6),
            # NOTE: Qwen3-VL vision encoder currently supports BitsAndBytes 4-bit quantization.
            # Other quantization methods (e.g., GPTQ, AWQ) are untested and may not be supported.
            quant_config=quant_config,
            prefix=add_prefix("visual", prefix),
        )

        self.is_multimodal_embedding = False
        if (
            hasattr(config, "is_multimodal_embedding")
            and config.is_multimodal_embedding
        ):
            # build a dummy model for text embedding
            self.model = nn.Module()
            model_prefix = add_prefix("model", prefix)
            self.model.embed_tokens = VocabParallelEmbedding(
                config.vocab_size,
                config.hidden_size,
                quant_config=quant_config,
                prefix=add_prefix("embed_tokens", model_prefix),
            )
            setattr(self.model, "get_input_embeddings", lambda: self.model.embed_tokens)
            self.is_multimodal_embedding = True
        else:
            self.model = Qwen3MoeModel(
                config=config,
                quant_config=quant_config,
                prefix=add_prefix("model", prefix),
            )
=======
class Qwen3MoeLLMModel(Qwen3MoeModel):
    def __init__(
        self,
        *,
        config: Qwen3VLMoeTextConfig,
        quant_config: Optional[QuantizationConfig] = None,
        prefix: str = "",
    ):
        super().__init__(config=config, quant_config=quant_config, prefix=prefix)
        self.hidden_size = config.hidden_size

    def get_input_embeddings(self) -> nn.Embedding:
        return self.embed_tokens

    def forward(
        self,
        input_ids: torch.Tensor,
        positions: torch.Tensor,
        forward_batch: ForwardBatch,
        input_embeds: torch.Tensor = None,
        pp_proxy_tensors: Optional[PPProxyTensors] = None,
        input_deepstack_embeds: Optional[torch.Tensor] = None,
    ) -> Union[torch.Tensor, PPProxyTensors]:
        if self.pp_group.is_first_rank:
            if input_embeds is None:
                hidden_states = self.embed_tokens(input_ids)
            else:
                hidden_states = input_embeds
            residual = None
        else:
            assert pp_proxy_tensors is not None
            hidden_states = pp_proxy_tensors["hidden_states"]
            residual = pp_proxy_tensors["residual"]

        aux_hidden_states = []
        for layer_idx, layer in enumerate(
            self.layers[self.start_layer : self.end_layer]
        ):
            layer_idx += self.start_layer
            if layer_idx in self.layers_to_capture:
                aux_hidden_states.append(
                    hidden_states + residual if residual is not None else hidden_states
                )

            hidden_states, residual = layer(
                positions,
                hidden_states,
                forward_batch,
                residual,
            )

            # process deepstack
            if input_deepstack_embeds is not None and layer_idx < 3:
                sep = self.hidden_size * layer_idx
                hidden_states.add_(
                    input_deepstack_embeds[:, sep : sep + self.hidden_size]
                )

        if not self.pp_group.is_last_rank:
            return PPProxyTensors(
                {
                    "hidden_states": hidden_states,
                    "residual": residual,
                }
            )
        else:
            if hidden_states.shape[0] != 0:
                if residual is None:
                    hidden_states = self.norm(hidden_states)
                else:
                    hidden_states, _ = self.norm(hidden_states, residual)

        if len(aux_hidden_states) == 0:
            return hidden_states

        return hidden_states, aux_hidden_states


def load_fused_expert_weights(
    name: str,
    params_dict: dict,
    loaded_weight: torch.Tensor,
    shard_id: str,
    num_experts: int,
):
    param = params_dict[name]
    # weight_loader = typing.cast(Callable[..., bool], param.weight_loader)
    weight_loader = param.weight_loader
    ep_rank = get_tensor_model_parallel_rank()
    ep_size = get_moe_expert_parallel_world_size()
    if ep_size == 1:
        for expert_id in range(num_experts):
            curr_expert_weight = loaded_weight[expert_id]
            weight_loader(
                param,
                curr_expert_weight,
                name,
                shard_id,
                expert_id,
            )
    else:
        experts_per_ep = num_experts // ep_size
        start_expert = ep_rank * experts_per_ep
        end_expert = (
            (ep_rank + 1) * experts_per_ep if ep_rank != ep_size - 1 else num_experts
        )
>>>>>>> 7bffc5dc

        for idx, expert_id in enumerate(range(start_expert, end_expert)):
            curr_expert_weight = loaded_weight[expert_id]
            weight_loader(
                param,
                curr_expert_weight,
                name,
                shard_id,
                idx,
            )
    return True


<<<<<<< HEAD
    @property
    def use_deepstack(self) -> bool:
        return hasattr(self, "deepstack_visual_indexes")

    def get_input_embeddings(self) -> nn.Embedding:
        return self.model.embed_tokens

    def get_image_feature(self, items: List[MultimodalDataItem]) -> torch.Tensor:
        # in qwen-vl, last dim is the same
        pixel_values = torch.cat([item.feature for item in items], dim=0).type(
            self.visual.dtype
        )
        image_grid_thw = torch.concat([item.image_grid_thw for item in items], dim=0)
        assert pixel_values.dim() == 2, pixel_values.dim()
        assert image_grid_thw.dim() == 2, image_grid_thw.dim()
        image_embeds = self.visual(pixel_values, grid_thw=image_grid_thw)
        return image_embeds

    def forward(
        self,
        input_ids: torch.Tensor,
        positions: torch.Tensor,
        forward_batch: ForwardBatch,
        get_embedding: bool = False,
        get_multimodal_embedding: bool = False,
=======
class Qwen3VLMoeForConditionalGeneration(Qwen3VLForConditionalGeneration):
    def __init__(
        self,
        config: Qwen3VLMoeConfig,
        quant_config: Optional[QuantizationConfig] = None,
        prefix: str = "",
        language_model_cls=Qwen3MoeLLMModel,
>>>>>>> 7bffc5dc
    ):
        super().__init__(config, quant_config, prefix, language_model_cls)

<<<<<<< HEAD
        hidden_states = general_mm_embed_routine(
            input_ids=input_ids,
            forward_batch=forward_batch,
            language_model=self.model,
            multimodal_model=self,
            positions=positions,
            use_deepstack=self.use_deepstack,
            get_multimodal_embedding=get_multimodal_embedding,
        )

        if get_multimodal_embedding:
            return EmbeddingPoolerOutput(embeddings=hidden_states)

        if not get_embedding:
            return self.logits_processor(
                input_ids, hidden_states, self.lm_head, forward_batch
            )
        else:
            return self.pooler(hidden_states, forward_batch)

    def load_fused_expert_weights(
        self,
        name: str,
        params_dict: dict,
        loaded_weight: torch.Tensor,
        shard_id: str,
        num_experts: int,
    ):
        param = params_dict[name]
        # weight_loader = typing.cast(Callable[..., bool], param.weight_loader)
        weight_loader = param.weight_loader
        ep_rank = get_tensor_model_parallel_rank()
        ep_size = get_moe_expert_parallel_world_size()
        if ep_size == 1:
            for expert_id in range(num_experts):
                curr_expert_weight = loaded_weight[expert_id]
                weight_loader(
                    param,
                    curr_expert_weight,
                    name,
                    shard_id,
                    expert_id,
                )
        else:
            experts_per_ep = num_experts // ep_size
            start_expert = ep_rank * experts_per_ep
            end_expert = (
                (ep_rank + 1) * experts_per_ep
                if ep_rank != ep_size - 1
                else num_experts
            )

            for idx, expert_id in enumerate(range(start_expert, end_expert)):
                curr_expert_weight = loaded_weight[expert_id]
                weight_loader(
                    param,
                    curr_expert_weight,
                    name,
                    shard_id,
                    idx,
                )
        return True
=======
    # Only allow LoRA on attention projections within text layers for MoE.
    _lora_pattern_moe = re.compile(
        r"^model\.layers\.(\d+)\.self_attn\.(?:qkv_proj|o_proj)$"
    )

    def should_apply_lora(self, module_name: str) -> bool:
        return bool(self._lora_pattern_moe.match(module_name))
>>>>>>> 7bffc5dc

    def load_weights(self, weights: Iterable[Tuple[str, torch.Tensor]]):
        stacked_params_mapping = [
            # (param_name, shard_name, shard_id)
            (".qkv_proj", ".q_proj", "q"),
            (".qkv_proj", ".k_proj", "k"),
            (".qkv_proj", ".v_proj", "v"),
            ("gate_up_proj", "up_proj", 1),
            ("gate_up_proj", "gate_proj", 0),
        ]

        expert_params_mapping = FusedMoE.make_expert_params_mapping(
            ckpt_gate_proj_name="gate_proj",
            ckpt_down_proj_name="down_proj",
            ckpt_up_proj_name="up_proj",
            num_experts=self.config.num_experts,
        )

        # Skip loading extra parameters for GPTQ/modelopt models.
        ignore_suffixes = (
            ".bias",
            "_bias",
            ".k_scale",
            "_k_scale",
            ".v_scale",
            "_v_scale",
            ".weight_scale",
            "_weight_scale",
            ".input_scale",
            "_input_scale",
        )

        is_fused_expert = False
        fused_expert_params_mapping = [
            ("experts.w13_weight", "experts.gate_up_proj", 0, "w1"),
            ("experts.w2_weight", "experts.down_proj", 0, "w2"),
        ]

        num_experts = self.config.num_experts

        # Cache params_dict to avoid repeated expensive traversal of model parameters
        if not hasattr(self, "_cached_params_dict"):
            self._cached_params_dict = dict(self.named_parameters())
        params_dict = self._cached_params_dict
        for name, loaded_weight in weights:
            name = name.replace(r"model.language_model.", r"model.")

            for param_name, weight_name, shard_id in stacked_params_mapping:
                if "experts.gate_up_proj" in name or "experts.down_proj" in name:
                    is_fused_expert = True
                    expert_params_mapping = fused_expert_params_mapping

                # Skip non-stacked layers and experts (experts handled below).
                if weight_name not in name:
                    continue
                if "visual" in name:
                    continue

                # We have mlp.experts[0].gate_proj in the checkpoint.
                # Since we handle the experts below in expert_params_mapping,
                # we need to skip here BEFORE we update the name, otherwise
                # name will be updated to mlp.experts[0].gate_up_proj, which
                # will then be updated below in expert_params_mapping
                # for mlp.experts[0].gate_gate_up_proj, which breaks load.
                if "mlp.experts" in name:
                    continue
                name = name.replace(weight_name, param_name)
                # Skip loading extra parameters for GPTQ/modelopt models.
                if name.endswith(ignore_suffixes) and name not in params_dict:
                    continue
                # [TODO] Skip layers that are on other devices (check if sglang has a similar function)
                # if is_pp_missing_parameter(name, self):
                #     continue

                if name not in params_dict:
                    continue

                param = params_dict[name]
                weight_loader = param.weight_loader
                weight_loader(param, loaded_weight, shard_id)
                break
            else:
                # Track if this is an expert weight to enable early skipping
                is_expert_weight = False

                for mapping in expert_params_mapping:
                    param_name, weight_name, expert_id, shard_id = mapping
                    if weight_name not in name:
                        continue
                    if "visual" in name:
                        continue
                    if self.is_multimodal_embedding and name not in params_dict:
                        continue
                    # Anyway, this is an expert weight and should not be
                    # attempted to load as other weights later
                    is_expert_weight = True
                    name_mapped = name.replace(weight_name, param_name)
                    if is_fused_expert:
                        loaded_weight = loaded_weight.transpose(-1, -2)  # no bias
                        if "experts.gate_up_proj" in name:
                            loaded_weight = loaded_weight.chunk(2, dim=-2)
                            load_fused_expert_weights(
                                name_mapped,
                                params_dict,
                                loaded_weight[0],
                                "w1",
                                num_experts,
                            )
                            load_fused_expert_weights(
                                name_mapped,
                                params_dict,
                                loaded_weight[1],
                                "w3",
                                num_experts,
                            )
                        else:
                            load_fused_expert_weights(
                                name_mapped,
                                params_dict,
                                loaded_weight,
                                shard_id,
                                num_experts,
                            )
                    else:
                        # Skip loading extra parameters for GPTQ/modelopt models.
                        if (
                            name_mapped.endswith(ignore_suffixes)
                            and name_mapped not in params_dict
                        ):
                            continue
                        param = params_dict[name_mapped]
                        # We should ask the weight loader to return success or
                        # not here since otherwise we may skip experts with
                        # # other available replicas.
                        weight_loader = param.weight_loader
                        weight_loader(
                            param,
                            loaded_weight,
                            name_mapped,
                            shard_id=shard_id,
                            expert_id=expert_id,
                        )
                    name = name_mapped
                    break
                else:
                    if is_expert_weight:
                        # This is an expert weight but not mapped to this rank, skip all remaining processing
                        continue
                    if "visual" in name:
                        # adapt to VisionAttention
                        name = name.replace(r"attn.qkv.", r"attn.qkv_proj.")
                        name = name.replace(r"model.visual.", r"visual.")

                    # Skip loading extra parameters for GPTQ/modelopt models.
                    if name.endswith(ignore_suffixes) and name not in params_dict:
                        continue

                    if name in params_dict.keys():
                        param = params_dict[name]
                        weight_loader = getattr(
                            param, "weight_loader", default_weight_loader
                        )
                        weight_loader(param, loaded_weight)
                    else:
                        logger.warning(f"Parameter {name} not found in params_dict")

        # TODO mimic deepseek
        # Lazy initialization of expert weights cache to avoid slowing down load_weights
        # if not hasattr(self, "routed_experts_weights_of_layer"):
        #     self.routed_experts_weights_of_layer = {
        #         layer_id: self.model.layers[layer_id].mlp.get_moe_weights()
        #         for layer_id in range(self.start_layer, self.end_layer)
        #         if isinstance(self.model.layers[layer_id].mlp, Qwen3MoeSparseMoeBlock)
        #     }


EntryClass = Qwen3VLMoeForConditionalGeneration<|MERGE_RESOLUTION|>--- conflicted
+++ resolved
@@ -27,18 +27,7 @@
     get_tensor_model_parallel_rank,
 )
 from sglang.srt.layers.moe.fused_moe_triton.layer import FusedMoE
-<<<<<<< HEAD
-from sglang.srt.layers.pooler import EmbeddingPoolerOutput, Pooler, PoolingType
 from sglang.srt.layers.quantization.base_config import QuantizationConfig
-from sglang.srt.layers.vocab_parallel_embedding import (
-    ParallelLMHead,
-    VocabParallelEmbedding,
-)
-from sglang.srt.managers.mm_utils import general_mm_embed_routine
-from sglang.srt.managers.schedule_batch import MultimodalDataItem
-=======
-from sglang.srt.layers.quantization.base_config import QuantizationConfig
->>>>>>> 7bffc5dc
 from sglang.srt.model_executor.forward_batch_info import ForwardBatch, PPProxyTensors
 from sglang.srt.model_loader.weight_utils import default_weight_loader
 from sglang.srt.models.qwen3_moe import Qwen3MoeModel
@@ -50,50 +39,6 @@
 cached_get_processor = lru_cache(get_processor)
 
 
-<<<<<<< HEAD
-class Qwen3VLMoeForConditionalGeneration(Qwen3VLForConditionalGeneration):
-    def __init__(
-        self,
-        *,
-        config: Qwen3VLMoeConfig,
-        quant_config: Optional[QuantizationConfig] = None,
-        prefix: str = "",
-    ):
-        super(Qwen3VLForConditionalGeneration, self).__init__()
-        self.config = config
-
-        self.visual = Qwen3_VisionTransformer(
-            config.vision_config,
-            norm_eps=getattr(config, "rms_norm_eps", 1e-6),
-            # NOTE: Qwen3-VL vision encoder currently supports BitsAndBytes 4-bit quantization.
-            # Other quantization methods (e.g., GPTQ, AWQ) are untested and may not be supported.
-            quant_config=quant_config,
-            prefix=add_prefix("visual", prefix),
-        )
-
-        self.is_multimodal_embedding = False
-        if (
-            hasattr(config, "is_multimodal_embedding")
-            and config.is_multimodal_embedding
-        ):
-            # build a dummy model for text embedding
-            self.model = nn.Module()
-            model_prefix = add_prefix("model", prefix)
-            self.model.embed_tokens = VocabParallelEmbedding(
-                config.vocab_size,
-                config.hidden_size,
-                quant_config=quant_config,
-                prefix=add_prefix("embed_tokens", model_prefix),
-            )
-            setattr(self.model, "get_input_embeddings", lambda: self.model.embed_tokens)
-            self.is_multimodal_embedding = True
-        else:
-            self.model = Qwen3MoeModel(
-                config=config,
-                quant_config=quant_config,
-                prefix=add_prefix("model", prefix),
-            )
-=======
 class Qwen3MoeLLMModel(Qwen3MoeModel):
     def __init__(
         self,
@@ -200,7 +145,6 @@
         end_expert = (
             (ep_rank + 1) * experts_per_ep if ep_rank != ep_size - 1 else num_experts
         )
->>>>>>> 7bffc5dc
 
         for idx, expert_id in enumerate(range(start_expert, end_expert)):
             curr_expert_weight = loaded_weight[expert_id]
@@ -214,33 +158,6 @@
     return True
 
 
-<<<<<<< HEAD
-    @property
-    def use_deepstack(self) -> bool:
-        return hasattr(self, "deepstack_visual_indexes")
-
-    def get_input_embeddings(self) -> nn.Embedding:
-        return self.model.embed_tokens
-
-    def get_image_feature(self, items: List[MultimodalDataItem]) -> torch.Tensor:
-        # in qwen-vl, last dim is the same
-        pixel_values = torch.cat([item.feature for item in items], dim=0).type(
-            self.visual.dtype
-        )
-        image_grid_thw = torch.concat([item.image_grid_thw for item in items], dim=0)
-        assert pixel_values.dim() == 2, pixel_values.dim()
-        assert image_grid_thw.dim() == 2, image_grid_thw.dim()
-        image_embeds = self.visual(pixel_values, grid_thw=image_grid_thw)
-        return image_embeds
-
-    def forward(
-        self,
-        input_ids: torch.Tensor,
-        positions: torch.Tensor,
-        forward_batch: ForwardBatch,
-        get_embedding: bool = False,
-        get_multimodal_embedding: bool = False,
-=======
 class Qwen3VLMoeForConditionalGeneration(Qwen3VLForConditionalGeneration):
     def __init__(
         self,
@@ -248,74 +165,9 @@
         quant_config: Optional[QuantizationConfig] = None,
         prefix: str = "",
         language_model_cls=Qwen3MoeLLMModel,
->>>>>>> 7bffc5dc
     ):
         super().__init__(config, quant_config, prefix, language_model_cls)
 
-<<<<<<< HEAD
-        hidden_states = general_mm_embed_routine(
-            input_ids=input_ids,
-            forward_batch=forward_batch,
-            language_model=self.model,
-            multimodal_model=self,
-            positions=positions,
-            use_deepstack=self.use_deepstack,
-            get_multimodal_embedding=get_multimodal_embedding,
-        )
-
-        if get_multimodal_embedding:
-            return EmbeddingPoolerOutput(embeddings=hidden_states)
-
-        if not get_embedding:
-            return self.logits_processor(
-                input_ids, hidden_states, self.lm_head, forward_batch
-            )
-        else:
-            return self.pooler(hidden_states, forward_batch)
-
-    def load_fused_expert_weights(
-        self,
-        name: str,
-        params_dict: dict,
-        loaded_weight: torch.Tensor,
-        shard_id: str,
-        num_experts: int,
-    ):
-        param = params_dict[name]
-        # weight_loader = typing.cast(Callable[..., bool], param.weight_loader)
-        weight_loader = param.weight_loader
-        ep_rank = get_tensor_model_parallel_rank()
-        ep_size = get_moe_expert_parallel_world_size()
-        if ep_size == 1:
-            for expert_id in range(num_experts):
-                curr_expert_weight = loaded_weight[expert_id]
-                weight_loader(
-                    param,
-                    curr_expert_weight,
-                    name,
-                    shard_id,
-                    expert_id,
-                )
-        else:
-            experts_per_ep = num_experts // ep_size
-            start_expert = ep_rank * experts_per_ep
-            end_expert = (
-                (ep_rank + 1) * experts_per_ep
-                if ep_rank != ep_size - 1
-                else num_experts
-            )
-
-            for idx, expert_id in enumerate(range(start_expert, end_expert)):
-                curr_expert_weight = loaded_weight[expert_id]
-                weight_loader(
-                    param,
-                    curr_expert_weight,
-                    name,
-                    shard_id,
-                    idx,
-                )
-        return True
-=======
     # Only allow LoRA on attention projections within text layers for MoE.
     _lora_pattern_moe = re.compile(
         r"^model\.layers\.(\d+)\.self_attn\.(?:qkv_proj|o_proj)$"
@@ -323,7 +175,6 @@
 
     def should_apply_lora(self, module_name: str) -> bool:
         return bool(self._lora_pattern_moe.match(module_name))
->>>>>>> 7bffc5dc
 
     def load_weights(self, weights: Iterable[Tuple[str, torch.Tensor]]):
         stacked_params_mapping = [
