# Copied and adapted from: https://github.com/hao-ai-lab/FastVideo

# SPDX-License-Identifier: Apache-2.0

import dataclasses
import glob
import json
import os
import time
from abc import ABC, abstractmethod
from collections.abc import Generator, Iterable
from copy import deepcopy
from typing import Any, cast

import torch
import torch.distributed as dist
import torch.nn as nn
from safetensors.torch import load_file as safetensors_load_file
from torch.distributed import init_device_mesh
from transformers import AutoImageProcessor, AutoProcessor, AutoTokenizer
from transformers.utils import SAFE_WEIGHTS_INDEX_NAME

<<<<<<< HEAD
from sglang.multimodal_gen.configs.models import EncoderConfig
from sglang.multimodal_gen.configs.pipeline_configs.stablediffusion3 import (
    StableDiffusion3PipelineConfig,
)
=======
from sglang.multimodal_gen.configs.models import EncoderConfig, ModelConfig
>>>>>>> f138ae57
from sglang.multimodal_gen.runtime.distributed import get_local_torch_device
from sglang.multimodal_gen.runtime.loader.fsdp_load import (
    maybe_load_fsdp_model,
    shard_model,
)
from sglang.multimodal_gen.runtime.loader.utils import set_default_torch_dtype
from sglang.multimodal_gen.runtime.loader.weight_utils import (
    filter_duplicate_safetensors_files,
    filter_files_not_needed_for_inference,
    pt_weights_iterator,
    safetensors_weights_iterator,
)
from sglang.multimodal_gen.runtime.models.registry import ModelRegistry
from sglang.multimodal_gen.runtime.platforms import current_platform
from sglang.multimodal_gen.runtime.server_args import ServerArgs
from sglang.multimodal_gen.runtime.utils.hf_diffusers_utils import (
    get_config,
    get_diffusers_component_config,
    get_hf_config,
)
from sglang.multimodal_gen.runtime.utils.logging_utils import init_logger
from sglang.multimodal_gen.utils import PRECISION_TO_TYPE

logger = init_logger(__name__)


class skip_init_modules:
    def __enter__(self):
        # Save originals
        self._orig_reset = {}
        for cls in (nn.Linear, nn.Conv1d, nn.Conv2d, nn.Conv3d):
            self._orig_reset[cls] = cls.reset_parameters
            cls.reset_parameters = lambda self: None  # skip init

    def __exit__(self, exc_type, exc_value, traceback):
        # restore originals
        for cls, orig in self._orig_reset.items():
            cls.reset_parameters = orig


def _normalize_module_type(module_type: str) -> str:
    """Normalize module types like 'text_encoder_2' -> 'text_encoder'."""
    if module_type.endswith("_2"):
        return module_type[:-2]
    return module_type


def _clean_hf_config_inplace(model_config: dict) -> None:
    """Remove common extraneous HF fields if present."""
    for key in (
        "_name_or_path",
        "transformers_version",
        "model_type",
        "tokenizer_class",
        "torch_dtype",
    ):
        model_config.pop(key, None)


def _list_safetensors_files(model_path: str) -> list[str]:
    """List all .safetensors files under a directory."""
    return sorted(glob.glob(os.path.join(str(model_path), "*.safetensors")))


def load_native(library, component_module_path: str, server_args: ServerArgs):
    if library == "transformers":
        from transformers import AutoModel

        config = get_hf_config(
            component_module_path,
            trust_remote_code=server_args.trust_remote_code,
            revision=server_args.revision,
        )
        return AutoModel.from_pretrained(
            component_module_path,
            config=config,
            trust_remote_code=server_args.trust_remote_code,
            revision=server_args.revision,
        )
    elif library == "diffusers":
        import diffusers

        config = get_diffusers_component_config(model_path=component_module_path)
        class_name = config.pop("_class_name", None)
        if class_name:
            cls = getattr(diffusers, class_name)
            return cls.from_pretrained(
                component_module_path, revision=server_args.revision, **config
            )
        else:
            raise ValueError("Cannot determine class name for generic diffusers loader")
    else:
        raise ValueError(f"Unsupported library: {library}")


class ComponentLoader(ABC):
    """Base class for loading a specific type of model component."""

    def __init__(self, device=None) -> None:
        self.device = device

    def should_offload(self, server_args, model_config: ModelConfig | None = None):
        raise NotImplementedError()

    def target_device(self, should_offload):
        if should_offload:
            return (
                torch.device("mps")
                if current_platform.is_mps()
                else torch.device("cpu")
            )
        else:
            return get_local_torch_device()

    def load(
        self,
        component_model_path: str,
        server_args: ServerArgs,
        module_name: str,
        transformers_or_diffusers: str,
    ):
        """
        Template method that standardizes logging around the core load implementation.
        The priority of loading method is:
            1. load customized module
            2. load native diffusers/transformers module
        If all of the above methods failed, an error will be thrown

        """
        logger.info("Loading %s from %s", module_name, component_model_path)
        try:
            component = self.load_customized(
                component_model_path, server_args, module_name
            )
            source = "customized"
        except Exception as _e:
            # fallback to native version
            component = self.load_native(
                component_model_path, server_args, transformers_or_diffusers
            )
            should_offload = self.should_offload(server_args)
            target_device = self.target_device(should_offload)
            component = component.to(device=target_device)
            source = "native"
            logger.warning(
                "Native module %s: %s is loaded, performance may be sub-optimal",
                module_name,
                component.__class__.__name__,
            )

        if component is None:
            logger.warning("Loaded %s returned None", module_name)
        else:
            logger.info(
                f"Loaded %s: %s from: {source}",
                module_name,
                component.__class__.__name__,
            )
        return component

    def load_native(
        self,
        component_model_path: str,
        server_args: ServerArgs,
        transformers_or_diffusers: str,
    ):
        """
        Load the component using the native library (transformers/diffusers).
        """
        return load_native(transformers_or_diffusers, component_model_path, server_args)

    def load_customized(
        self, component_model_path: str, server_args: ServerArgs, module_name: str
    ):
        """
        Load the customized version component, implemented and optimized in SGL-diffusion
        """
        raise NotImplementedError(
            f"load_customized not implemented for {self.__class__.__name__}"
        )

    @abstractmethod
    def load_customized(
        self, model_path: str, server_args: ServerArgs, module_name: str
    ) -> Any:
        """Implement the minimal core load logic in subclasses."""
        raise NotImplementedError

    @classmethod
    def for_module_type(
        cls, module_type: str, transformers_or_diffusers: str
    ) -> "ComponentLoader":
        """
        Factory method to create a component loader for a specific module type.

        Args:
            module_type: Type of module (e.g., "vae", "text_encoder", "transformer", "scheduler")
            transformers_or_diffusers: Whether the module is from transformers or diffusers

        Returns:
            A component loader for the specified module type
        """
        # Map of module types to their loader classes and expected library
        module_type = _normalize_module_type(module_type)
        module_loaders = {
            "scheduler": (SchedulerLoader, "diffusers"),
            "transformer": (TransformerLoader, "diffusers"),
            "vae": (VAELoader, "diffusers"),
            "text_encoder": (TextEncoderLoader, "transformers"),
<<<<<<< HEAD
            "text_encoder_2": (TextEncoderLoader, "transformers"),
            "text_encoder_3": (TextEncoderLoader, "transformers"),
            "tokenizer": (TokenizerLoader, "transformers"),
            "tokenizer_2": (TokenizerLoader, "transformers"),
            "tokenizer_3": (TokenizerLoader, "transformers"),
=======
            "tokenizer": (TokenizerLoader, "transformers"),
>>>>>>> f138ae57
            "image_processor": (ImageProcessorLoader, "transformers"),
            "image_encoder": (ImageEncoderLoader, "transformers"),
            "processor": (AutoProcessorLoader, "transformers"),
        }

        if module_type in module_loaders:
            loader_cls, expected_library = module_loaders[module_type]
            # Assert that the library matches what's expected for this module type
            assert (
                transformers_or_diffusers == expected_library
            ), f"{module_type} must be loaded from {expected_library}, got {transformers_or_diffusers}"
            return loader_cls()

        # For unknown module types, use a generic loader
        logger.warning(
            "No specific loader found for module type: %s. Using generic loader.",
            module_type,
        )
        return GenericComponentLoader(transformers_or_diffusers)


class TextEncoderLoader(ComponentLoader):
    """Loader for text encoders."""

    @dataclasses.dataclass
    class Source:
        """A source for weights."""

        model_or_path: str
        """The model ID or path."""

        prefix: str = ""
        """A prefix to prepend to all weights."""

        fall_back_to_pt: bool = True
        """Whether .pt weights can be used."""

        allow_patterns_overrides: list[str] | None = None
        """If defined, weights will load exclusively using these patterns."""

    counter_before_loading_weights: float = 0.0
    counter_after_loading_weights: float = 0.0

    def should_offload(self, server_args, model_config: ModelConfig | None = None):
        should_offload = server_args.text_encoder_cpu_offload
        fsdp_shard_conditions = getattr(model_config, "_fsdp_shard_conditions", [])
        use_cpu_offload = should_offload and len(fsdp_shard_conditions) > 0
        return use_cpu_offload

    def _prepare_weights(
        self,
        model_name_or_path: str,
        fall_back_to_pt: bool,
        allow_patterns_overrides: list[str] | None,
    ) -> tuple[str, list[str], bool]:
        """Prepare weights for the model.

        If the model is not local, it will be downloaded."""
        # model_name_or_path = (self._maybe_download_from_modelscope(
        #     model_name_or_path, revision) or model_name_or_path)

        is_local = os.path.isdir(model_name_or_path)
        assert is_local, "Model path must be a local directory"

        use_safetensors = False
        index_file = SAFE_WEIGHTS_INDEX_NAME
        allow_patterns = ["*.safetensors", "*.bin"]

        if fall_back_to_pt:
            allow_patterns += ["*.pt"]

        if allow_patterns_overrides is not None:
            allow_patterns = allow_patterns_overrides

        hf_folder = model_name_or_path

        hf_weights_files: list[str] = []
        for pattern in allow_patterns:
            hf_weights_files += glob.glob(os.path.join(hf_folder, pattern))
            if len(hf_weights_files) > 0:
                if pattern == "*.safetensors":
                    use_safetensors = True
                break

        if use_safetensors:
            hf_weights_files = filter_duplicate_safetensors_files(
                hf_weights_files, hf_folder, index_file
            )
        else:
            hf_weights_files = filter_files_not_needed_for_inference(hf_weights_files)

        if len(hf_weights_files) == 0:
            raise RuntimeError(
                f"Cannot find any model weights with `{model_name_or_path}`"
            )

        return hf_folder, hf_weights_files, use_safetensors

    def _get_weights_iterator(
        self, source: "Source", to_cpu: bool
    ) -> Generator[tuple[str, torch.Tensor], None, None]:
        """get an iterator for the model weights based on the load format."""
        hf_folder, hf_weights_files, use_safetensors = self._prepare_weights(
            source.model_or_path,
            source.fall_back_to_pt,
            source.allow_patterns_overrides,
        )
        if use_safetensors:
            weights_iterator = safetensors_weights_iterator(
                hf_weights_files, to_cpu=to_cpu
            )
        else:
            weights_iterator = pt_weights_iterator(hf_weights_files, to_cpu=to_cpu)

        if self.counter_before_loading_weights == 0.0:
            self.counter_before_loading_weights = time.perf_counter()
        # apply the prefix.
        return ((source.prefix + name, tensor) for (name, tensor) in weights_iterator)

    def _get_all_weights(
        self,
        model: nn.Module,
        model_path: str,
        to_cpu: bool,
    ) -> Generator[tuple[str, torch.Tensor], None, None]:
        primary_weights = TextEncoderLoader.Source(
            model_path,
            prefix="",
            fall_back_to_pt=getattr(model, "fall_back_to_pt_during_load", True),
            allow_patterns_overrides=getattr(model, "allow_patterns_overrides", None),
        )
        yield from self._get_weights_iterator(primary_weights, to_cpu)

        secondary_weights = cast(
            Iterable[TextEncoderLoader.Source],
            getattr(model, "secondary_weights", ()),
        )
        for source in secondary_weights:
            yield from self._get_weights_iterator(source, to_cpu)

    def load_customized(
        self, component_model_path: str, server_args: ServerArgs, module_name: str
    ):
        """Load the text encoders based on the model path, and inference args."""
        # model_config: PretrainedConfig = get_hf_config(
        #     model=model_path,
        #     trust_remote_code=server_args.trust_remote_code,
        #     revision=server_args.revision,
        #     model_override_args=None,
        # )
        diffusers_pretrained_config = get_config(
            component_model_path, trust_remote_code=True
        )
        model_config = get_diffusers_component_config(model_path=component_model_path)
        _clean_hf_config_inplace(model_config)
        logger.info("HF model config: %s", model_config)

        is_stable_diffusion3 = isinstance(
            server_args.pipeline_config, StableDiffusion3PipelineConfig
        )
        if is_stable_diffusion3:
            if not ("2" in module_name or "3" in module_name):
                encoder_config = server_args.pipeline_config.text_encoder_configs[0]
                encoder_config.update_model_arch(model_config)
                for key, value in diffusers_pretrained_config.__dict__.items():
                    setattr(encoder_config.arch_config, key, value)
                encoder_dtype = server_args.pipeline_config.text_encoder_precisions[0]
            elif "2" in module_name:
                encoder_config = server_args.pipeline_config.text_encoder_configs[1]
                encoder_config.update_model_arch(model_config)
                encoder_dtype = server_args.pipeline_config.text_encoder_precisions[1]
            else:
                assert len(server_args.pipeline_config.text_encoder_configs) == 3
                encoder_config = server_args.pipeline_config.text_encoder_configs[2]
                encoder_config.update_model_arch(model_config)
                encoder_dtype = server_args.pipeline_config.text_encoder_precisions[2]
            target_device = get_local_torch_device()
            # TODO(will): add support for other dtypes
            return self.load_model(
                model_path,
                encoder_config,
                target_device,
                server_args,
                encoder_dtype,
            )

        def is_not_first_encoder(module_name):
            return "2" in module_name

        # TODO(mick): had to throw an exception for different text-encoder arch
        if not is_not_first_encoder(module_name):
            encoder_config = server_args.pipeline_config.text_encoder_configs[0]
            encoder_config.update_model_arch(model_config)
            for key, value in diffusers_pretrained_config.__dict__.items():
                setattr(encoder_config.arch_config, key, value)
            encoder_dtype = server_args.pipeline_config.text_encoder_precisions[0]
        else:
            assert len(server_args.pipeline_config.text_encoder_configs) == 2
            encoder_config = server_args.pipeline_config.text_encoder_configs[1]
            encoder_config.update_model_arch(model_config)
            encoder_dtype = server_args.pipeline_config.text_encoder_precisions[1]
<<<<<<< HEAD

        target_device = get_local_torch_device()
=======
>>>>>>> f138ae57
        # TODO(will): add support for other dtypes
        return self.load_model(
            component_model_path,
            encoder_config,
            server_args,
            encoder_dtype,
        )

    def load_model(
        self,
        model_path: str,
        model_config: EncoderConfig,
        server_args: ServerArgs,
        dtype: str = "fp16",
        cpu_offload_flag: bool | None = None,
    ):
        # Determine CPU offload behavior and target device

        local_torch_device = get_local_torch_device()
        should_offload = self.should_offload(server_args, model_config)
        with set_default_torch_dtype(PRECISION_TO_TYPE[dtype]):
            with local_torch_device, skip_init_modules():
                architectures = getattr(model_config, "architectures", [])
                model_cls, _ = ModelRegistry.resolve_model_cls(architectures)
                model = model_cls(model_config)

            weights_to_load = {name for name, _ in model.named_parameters()}
            loaded_weights = model.load_weights(
                self._get_all_weights(model, model_path, to_cpu=should_offload)
            )
            self.counter_after_loading_weights = time.perf_counter()
            logger.info(
                "Loading weights took %.2f seconds",
                self.counter_after_loading_weights
                - self.counter_before_loading_weights,
            )

            # Explicitly move model to target device after loading weights
            model = model.to(local_torch_device)

            if should_offload:
                # Disable FSDP for MPS as it's not compatible
                if current_platform.is_mps():
                    logger.info(
                        "Disabling FSDP sharding for MPS platform as it's not compatible"
                    )
                else:
                    mesh = init_device_mesh(
                        "cuda",
                        mesh_shape=(1, dist.get_world_size()),
                        mesh_dim_names=("offload", "replicate"),
                    )
                    shard_model(
                        model,
                        cpu_offload=True,
                        reshard_after_forward=True,
                        mesh=mesh["offload"],
                        fsdp_shard_conditions=model_config.arch_config._fsdp_shard_conditions
                        or getattr(model, "_fsdp_shard_conditions", None),
                        pin_cpu_memory=server_args.pin_cpu_memory,
                    )
            # We only enable strict check for non-quantized models
            # that have loaded weights tracking currently.
            # if loaded_weights is not None:
            weights_not_loaded = weights_to_load - loaded_weights
            if weights_not_loaded:
                raise ValueError(
                    "Following model weights were not initialized from "
                    f"checkpoint: {weights_not_loaded}"
                )

        return model.eval()


class ImageEncoderLoader(TextEncoderLoader):
    def should_offload(self, server_args, model_config: ModelConfig | None = None):
        should_offload = server_args.image_encoder_cpu_offload
        fsdp_shard_conditions = getattr(model_config, "_fsdp_shard_conditions", [])
        use_cpu_offload = should_offload and len(fsdp_shard_conditions) > 0
        return use_cpu_offload

    def load_customized(
        self, component_model_path: str, server_args: ServerArgs, *args
    ):
        """Load the text encoders based on the model path, and inference args."""
        # model_config: PretrainedConfig = get_hf_config(
        #     model=model_path,
        #     trust_remote_code=server_args.trust_remote_code,
        #     revision=server_args.revision,
        #     model_override_args=None,
        # )
        with open(os.path.join(component_model_path, "config.json")) as f:
            model_config = json.load(f)
        _clean_hf_config_inplace(model_config)
        logger.info("HF model config: %s", model_config)

        encoder_config = server_args.pipeline_config.image_encoder_config
        encoder_config.update_model_arch(model_config)

        # Always start with local device; load_model will adjust for offload if needed
        should_offload = self.should_offload(server_args)
        # TODO(will): add support for other dtypes
        return self.load_model(
            component_model_path,
            encoder_config,
            server_args,
            server_args.pipeline_config.image_encoder_precision,
            cpu_offload_flag=server_args.image_encoder_cpu_offload,
        )


class ImageProcessorLoader(ComponentLoader):
    """Loader for image processor."""

    def load_customized(
        self, component_model_path: str, server_args: ServerArgs, module_name: str
    ) -> Any:
        return AutoImageProcessor.from_pretrained(component_model_path, use_fast=True)


class AutoProcessorLoader(ComponentLoader):
    """Loader for auto processor."""

    def load_customized(
        self, component_model_path: str, server_args: ServerArgs, module_name: str
    ) -> Any:
        return AutoProcessor.from_pretrained(component_model_path)


class TokenizerLoader(ComponentLoader):
    """Loader for tokenizers."""

    def load_customized(
        self, component_model_path: str, server_args: ServerArgs, module_name: str
    ) -> Any:
        return AutoTokenizer.from_pretrained(
            component_model_path,
            padding_size="right",
        )


class VAELoader(ComponentLoader):
    """Loader for VAE."""

    def should_offload(self, server_args, cpu_offload_flag, model_config):
        return True

    def load_customized(
        self, component_model_path: str, server_args: ServerArgs, *args
    ):
        """Load the VAE based on the model path, and inference args."""
        config = get_diffusers_component_config(model_path=component_model_path)
        class_name = config.pop("_class_name")
        assert (
            class_name is not None
        ), "Model config does not contain a _class_name attribute. Only diffusers format is supported."

        server_args.model_paths["vae"] = component_model_path

        # TODO: abstract these logics
        logger.info("HF model config: %s", config)
        vae_config = server_args.pipeline_config.vae_config
        vae_config.update_model_arch(config)

        # NOTE: some post init logics are only available after updated with config
        vae_config.post_init()

        target_device = self.target_device(server_args.vae_cpu_offload)

        with set_default_torch_dtype(
            PRECISION_TO_TYPE[server_args.pipeline_config.vae_precision]
        ), skip_init_modules():
            vae_cls, _ = ModelRegistry.resolve_model_cls(class_name)
            vae = vae_cls(vae_config).to(target_device)

        # Find all safetensors files
<<<<<<< HEAD
        safetensors_list = glob.glob(os.path.join(str(model_path), "*.safetensors"))
        if isinstance(server_args.pipeline_config, StableDiffusion3PipelineConfig):
            precision = server_args.pipeline_config.vae_precision
            base_name = "diffusion_pytorch_model"

            # Priority: fp16 > full precision > any matching file
            if precision == "fp16":
                fp16_path = os.path.join(
                    str(model_path), f"{base_name}.fp16.safetensors"
                )
                target_files = [fp16_path] if os.path.exists(fp16_path) else []
            else:
                full_path = os.path.join(str(model_path), f"{base_name}.safetensors")
                target_files = [full_path] if os.path.exists(full_path) else []
            safetensors_list = target_files
=======
        safetensors_list = _list_safetensors_files(component_model_path)
>>>>>>> f138ae57
        # TODO(PY)
        assert (
            len(safetensors_list) == 1
        ), f"Found {len(safetensors_list)} safetensors files in {component_model_path}"
        loaded = safetensors_load_file(safetensors_list[0])
        vae.load_state_dict(
            loaded, strict=False
        )  # We might only load encoder or decoder

        return vae.eval()


class TransformerLoader(ComponentLoader):
    """Loader for transformer."""

    def load_customized(
        self, component_model_path: str, server_args: ServerArgs, *args
    ):
        """Load the transformer based on the model path, and inference args."""
        config = get_diffusers_component_config(model_path=component_model_path)
        hf_config = deepcopy(config)
        cls_name = config.pop("_class_name")
        if cls_name is None:
            raise ValueError(
                "Model config does not contain a _class_name attribute. "
                "Only diffusers format is supported."
            )

        logger.info("transformer cls_name: %s", cls_name)
        if server_args.override_transformer_cls_name is not None:
            cls_name = server_args.override_transformer_cls_name
            logger.info("Overriding transformer cls_name to %s", cls_name)

        server_args.model_paths["transformer"] = component_model_path

        # Config from Diffusers supersedes sgl_diffusion's model config
        dit_config = server_args.pipeline_config.dit_config
        dit_config.update_model_arch(config)

        model_cls, _ = ModelRegistry.resolve_model_cls(cls_name)

        # Find all safetensors files
        safetensors_list = _list_safetensors_files(component_model_path)
        if not safetensors_list:
            raise ValueError(f"No safetensors files found in {component_model_path}")

        # Check if we should use custom initialization weights
        custom_weights_path = getattr(
            server_args, "init_weights_from_safetensors", None
        )
        use_custom_weights = False

        if use_custom_weights:
            logger.info(
                "Using custom initialization weights from: %s", custom_weights_path
            )
            assert (
                custom_weights_path is not None
            ), "Custom initialization weights must be provided"
            if os.path.isdir(custom_weights_path):
                safetensors_list = _list_safetensors_files(custom_weights_path)
            else:
                assert custom_weights_path.endswith(
                    ".safetensors"
                ), "Custom initialization weights must be a safetensors file"
                safetensors_list = [custom_weights_path]

        logger.info(
            "Loading model from %s safetensors files: %s",
            len(safetensors_list),
            safetensors_list,
        )

        default_dtype = PRECISION_TO_TYPE[server_args.pipeline_config.dit_precision]

        # Load the model using FSDP loader
        logger.info("Loading %s, default_dtype: %s", cls_name, default_dtype)
        assert server_args.hsdp_shard_dim is not None
        model = maybe_load_fsdp_model(
            model_cls=model_cls,
            init_params={"config": dit_config, "hf_config": hf_config},
            weight_dir_list=safetensors_list,
            device=get_local_torch_device(),
            hsdp_replicate_dim=server_args.hsdp_replicate_dim,
            hsdp_shard_dim=server_args.hsdp_shard_dim,
            cpu_offload=server_args.dit_cpu_offload,
            pin_cpu_memory=server_args.pin_cpu_memory,
            fsdp_inference=server_args.use_fsdp_inference,
            # TODO(will): make these configurable
            default_dtype=default_dtype,
            param_dtype=torch.bfloat16,
            reduce_dtype=torch.float32,
            output_dtype=None,
        )

        total_params = sum(p.numel() for p in model.parameters())
        logger.info("Loaded model with %.2fB parameters", total_params / 1e9)

        assert (
            next(model.parameters()).dtype == default_dtype
        ), "Model dtype does not match default dtype"

        model = model.eval()
        return model


class SchedulerLoader(ComponentLoader):
    """Loader for scheduler."""

    def load_customized(
        self, component_model_path: str, server_args: ServerArgs, *args
    ):
        """Load the scheduler based on the model path, and inference args."""
        config = get_diffusers_component_config(model_path=component_model_path)

        class_name = config.pop("_class_name")
        assert (
            class_name is not None
        ), "Model config does not contain a _class_name attribute. Only diffusers format is supported."

        scheduler_cls, _ = ModelRegistry.resolve_model_cls(class_name)

        scheduler = scheduler_cls(**config)
        if server_args.pipeline_config.flow_shift is not None:
            scheduler.set_shift(server_args.pipeline_config.flow_shift)
        if server_args.pipeline_config.timesteps_scale is not None:
            scheduler.set_timesteps_scale(server_args.pipeline_config.timesteps_scale)
        return scheduler


class GenericComponentLoader(ComponentLoader):
    """Generic loader for components that don't have a specific loader."""

    def __init__(self, library="transformers") -> None:
        super().__init__()
        self.library = library


class PipelineComponentLoader:
    """
    Utility class for loading pipeline components.
    This replaces the chain of if-else statements in load_pipeline_module.
    """

    @staticmethod
    def load_module(
        module_name: str,
        component_model_path: str,
        transformers_or_diffusers: str,
        server_args: ServerArgs,
    ):
        """
        Load a pipeline module.

        Args:
            module_name: Name of the module (e.g., "vae", "text_encoder", "transformer", "scheduler")
            component_model_path: Path to the component model
            transformers_or_diffusers: Whether the module is from transformers or diffusers

        Returns:
            The loaded module
        """
        logger.info(
            "Loading %s using %s from %s",
            module_name,
            transformers_or_diffusers,
            component_model_path,
        )

        # Get the appropriate loader for this module type
        loader = ComponentLoader.for_module_type(module_name, transformers_or_diffusers)

        try:
            # Load the module
            return loader.load(
                component_model_path,
                server_args,
                module_name,
                transformers_or_diffusers,
            )
        except Exception as e:
            logger.error(
                f"Error while loading component: {module_name}, {component_model_path=}"
            )
            raise e<|MERGE_RESOLUTION|>--- conflicted
+++ resolved
@@ -20,14 +20,10 @@
 from transformers import AutoImageProcessor, AutoProcessor, AutoTokenizer
 from transformers.utils import SAFE_WEIGHTS_INDEX_NAME
 
-<<<<<<< HEAD
-from sglang.multimodal_gen.configs.models import EncoderConfig
 from sglang.multimodal_gen.configs.pipeline_configs.stablediffusion3 import (
     StableDiffusion3PipelineConfig,
 )
-=======
 from sglang.multimodal_gen.configs.models import EncoderConfig, ModelConfig
->>>>>>> f138ae57
 from sglang.multimodal_gen.runtime.distributed import get_local_torch_device
 from sglang.multimodal_gen.runtime.loader.fsdp_load import (
     maybe_load_fsdp_model,
@@ -237,15 +233,7 @@
             "transformer": (TransformerLoader, "diffusers"),
             "vae": (VAELoader, "diffusers"),
             "text_encoder": (TextEncoderLoader, "transformers"),
-<<<<<<< HEAD
-            "text_encoder_2": (TextEncoderLoader, "transformers"),
-            "text_encoder_3": (TextEncoderLoader, "transformers"),
             "tokenizer": (TokenizerLoader, "transformers"),
-            "tokenizer_2": (TokenizerLoader, "transformers"),
-            "tokenizer_3": (TokenizerLoader, "transformers"),
-=======
-            "tokenizer": (TokenizerLoader, "transformers"),
->>>>>>> f138ae57
             "image_processor": (ImageProcessorLoader, "transformers"),
             "image_encoder": (ImageEncoderLoader, "transformers"),
             "processor": (AutoProcessorLoader, "transformers"),
@@ -447,11 +435,6 @@
             encoder_config = server_args.pipeline_config.text_encoder_configs[1]
             encoder_config.update_model_arch(model_config)
             encoder_dtype = server_args.pipeline_config.text_encoder_precisions[1]
-<<<<<<< HEAD
-
-        target_device = get_local_torch_device()
-=======
->>>>>>> f138ae57
         # TODO(will): add support for other dtypes
         return self.load_model(
             component_model_path,
@@ -628,8 +611,7 @@
             vae = vae_cls(vae_config).to(target_device)
 
         # Find all safetensors files
-<<<<<<< HEAD
-        safetensors_list = glob.glob(os.path.join(str(model_path), "*.safetensors"))
+        safetensors_list = _list_safetensors_files(component_model_path)
         if isinstance(server_args.pipeline_config, StableDiffusion3PipelineConfig):
             precision = server_args.pipeline_config.vae_precision
             base_name = "diffusion_pytorch_model"
@@ -644,9 +626,7 @@
                 full_path = os.path.join(str(model_path), f"{base_name}.safetensors")
                 target_files = [full_path] if os.path.exists(full_path) else []
             safetensors_list = target_files
-=======
-        safetensors_list = _list_safetensors_files(component_model_path)
->>>>>>> f138ae57
+
         # TODO(PY)
         assert (
             len(safetensors_list) == 1
