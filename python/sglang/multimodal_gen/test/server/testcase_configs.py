--- conflicted
+++ resolved
@@ -243,25 +243,31 @@
         ),
     ),
     DiffusionTestCase(
-<<<<<<< HEAD
+        "flux_2_image_t2i",
+        DiffusionServerArgs(
+            model_path="black-forest-labs/FLUX.2-dev",
+            modality="image",
+            warmup_text=1,
+            warmup_edit=0,
+        ),
+        DiffusionSamplingParams(
+            prompt="A futuristic cityscape at sunset with flying cars",
+            output_size="1024x1024",
+        ),
+    ),
+    DiffusionTestCase(
         "stable_diffusion_3_medium_t2i",
         DiffusionServerArgs(
             model_path="stabilityai/stable-diffusion-3-medium-diffusers",
-=======
-        "flux_2_image_t2i",
-        DiffusionServerArgs(
-            model_path="black-forest-labs/FLUX.2-dev",
->>>>>>> f138ae57
-            modality="image",
-            warmup_text=1,
-            warmup_edit=0,
-        ),
-        DiffusionSamplingParams(
-            prompt="A futuristic cityscape at sunset with flying cars",
-            output_size="1024x1024",
-        ),
-    ),
-<<<<<<< HEAD
+            modality="image",
+            warmup_text=1,
+            warmup_edit=0,
+        ),
+        DiffusionSamplingParams(
+            prompt="A futuristic cityscape at sunset with flying cars",
+            output_size="1024x1024",
+        ),
+    ),
     # DiffusionTestCase(
     #     "flux_2_image_t2i",
     #     DiffusionServerArgs(
@@ -275,7 +281,6 @@
     #         output_size="1024x1024",
     #     ),
     # ),
-=======
     DiffusionTestCase(
         "zimage_image_t2i",
         DiffusionServerArgs(
@@ -289,7 +294,6 @@
             output_size="1024x1024",
         ),
     ),
->>>>>>> f138ae57
     # === Text and Image to Image (TI2I) ===
     # TODO: Timeout with Torch2.9. Add back when it can pass CI
     # DiffusionTestCase(
